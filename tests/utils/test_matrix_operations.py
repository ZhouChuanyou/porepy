"""
Tests for matrix operations for zeroing rows/columns, efficient slicing, stacking,
merging and construction from arrays.
"""

import numpy as np
import pytest
import scipy.sparse as sps

from porepy import matrix_operations
from porepy.applications.test_utils.arrays import compare_matrices

# ------------------ Test zero_columns -----------------------


def test_zero_1_column():
    A = sps.csc_matrix(
        (np.array([1, 2, 3]), (np.array([0, 2, 1]), np.array([0, 1, 2]))),
        shape=(3, 3),
    )
    matrix_operations.zero_columns(A, 0)
    assert np.all(A.toarray() == np.array([[0, 0, 0], [0, 0, 3], [0, 2, 0]]))
    assert A.nnz == 3
    assert A.getformat() == "csc"


def test_zero_2_columns():
    A = sps.csc_matrix(
        (np.array([1, 2, 3]), (np.array([0, 2, 1]), np.array([0, 1, 2]))),
        shape=(3, 3),
    )
    matrix_operations.zero_columns(A, np.array([0, 2]))
    assert np.all(A.toarray() == np.array([[0, 0, 0], [0, 0, 0], [0, 2, 0]]))
    assert A.nnz == 3
    assert A.getformat() == "csc"


def test_zero_columns():
    A = sps.csc_matrix(np.array([[0, 0, 0], [1, 0, 0], [0, 0, 3]]))

    A0_t = sps.csc_matrix(np.array([[0, 0, 0], [0, 0, 0], [0, 0, 3]]))
    A2_t = sps.csc_matrix(np.array([[0, 0, 0], [1, 0, 0], [0, 0, 0]]))
    A0_2_t = sps.csc_matrix(np.array([[0, 0, 0], [0, 0, 0], [0, 0, 0]]))
    A0 = A.copy()
    A2 = A.copy()
    A0_2 = A.copy()
    matrix_operations.zero_columns(A0, np.array([0], dtype=int))
    matrix_operations.zero_columns(A2, 2)
    matrix_operations.zero_columns(A0_2, np.array([0, 1, 2]))

    assert np.sum(A0 != A0_t) == 0
    assert np.sum(A2 != A2_t) == 0
    assert np.sum(A0_2 != A0_2_t) == 0


def test_zero_columns_assert():
    A = sps.csr_matrix(np.array([[0, 0, 0], [1, 0, 0], [0, 0, 3]]))
    with pytest.raises(ValueError):
        # Should be csc_matrix
        matrix_operations.zero_columns(A, 1)


# ------------------ Test zero_rows -----------------------


def test_zero_1_row():
    A = sps.csr_matrix(
        (np.array([1, 2, 3]), (np.array([0, 2, 1]), np.array([0, 1, 2]))),
        shape=(3, 3),
    )
    matrix_operations.zero_rows(A, 0)
    assert np.all(A.toarray() == np.array([[0, 0, 0], [0, 0, 3], [0, 2, 0]]))
    assert A.nnz == 3
    assert A.getformat() == "csr"


def test_zero_2_rows():
    A = sps.csr_matrix(
        (np.array([1, 2, 3]), (np.array([0, 2, 1]), np.array([0, 1, 2]))),
        shape=(3, 3),
    )
    matrix_operations.zero_rows(A, np.array([0, 2]))
    assert np.all(A.toarray() == np.array([[0, 0, 0], [0, 0, 3], [0, 0, 0]]))
    assert A.nnz == 3
    assert A.getformat() == "csr"


def test_zero_rows():
    A = sps.csr_matrix(np.array([[0, 0, 0], [1, 0, 0], [0, 0, 3]]))

    A0_t = sps.csr_matrix(np.array([[0, 0, 0], [1, 0, 0], [0, 0, 3]]))
    A2_t = sps.csr_matrix(np.array([[0, 0, 0], [1, 0, 0], [0, 0, 0]]))
    A0_2_t = sps.csr_matrix(np.array([[0, 0, 0], [0, 0, 0], [0, 0, 0]]))
    A0 = A.copy()
    A2 = A.copy()
    A0_2 = A.copy()
    matrix_operations.zero_rows(A0, np.array([0], dtype=int))
    matrix_operations.zero_rows(A2, 2)
    matrix_operations.zero_rows(A0_2, np.array([0, 1, 2]))

    assert np.sum(A0 != A0_t) == 0
    assert np.sum(A2 != A2_t) == 0
    assert np.sum(A0_2 != A0_2_t) == 0


def test_zero_rows_assert():
    A = sps.csc_matrix(np.array([[0, 0, 0], [1, 0, 0], [0, 0, 3]]))
    with pytest.raises(ValueError):
        # Should be csr_matrix
        matrix_operations.zero_rows(A, 1)


# ------------------ Test slice_indices -----------------------


def test_csr_slice():
    A = sps.csr_matrix(np.array([[0, 0, 0], [1, 0, 0], [0, 0, 3]]))

    cols_0 = matrix_operations.slice_indices(A, np.array([0]))
    cols_1 = matrix_operations.slice_indices(A, 1)
    cols_2 = matrix_operations.slice_indices(A, 2)
    cols_split = matrix_operations.slice_indices(A, np.array([0, 2]))
    cols0_2 = matrix_operations.slice_indices(A, np.array([0, 1, 2]))

    assert cols_0.size == 0
    assert cols_1 == np.array([0])
    assert cols_2 == np.array([2])
    assert np.all(cols_split == np.array([2]))
    assert np.all(cols0_2 == np.array([0, 2]))


def test_csc_slice():
    A = sps.csc_matrix(np.array([[0, 0, 0], [1, 0, 0], [0, 0, 3]]))
    rows_0 = matrix_operations.slice_indices(A, np.array([0], dtype=int))
    rows_1 = matrix_operations.slice_indices(A, 1)
    rows_2 = matrix_operations.slice_indices(A, 2)
    cols_split = matrix_operations.slice_indices(A, np.array([0, 2]))
    rows0_2 = matrix_operations.slice_indices(A, np.array([0, 1, 2]))

    assert rows_0 == np.array([1])
    assert rows_1.size == 0
    assert rows_2 == np.array([2])
    assert np.all(cols_split == np.array([1, 2]))
    assert np.all(rows0_2 == np.array([1, 2]))


# ------------------ Test slice_mat -----------------------


def test_sliced_mat_columns():
    # original matrix
    A = sps.csc_matrix(np.array([[0, 0, 0], [1, 0, 0], [0, 0, 3]]))

    # expected results
    A0_t = sps.csc_matrix(np.array([[0, 0], [0, 0], [0, 3]]))
    A1_t = sps.csc_matrix(np.array([[0, 0], [1, 0], [0, 0]]))
    A2_t = sps.csc_matrix(np.array([[0], [0], [3]]))
    A3_t = sps.csc_matrix(np.array([[], [], []]))
    A4_t = sps.csc_matrix(np.array([[0, 0], [1, 0], [0, 3]]))

    A5_t = sps.csc_matrix(np.array([[0, 0], [0, 0], [0, 0]]))

    A0 = matrix_operations.slice_mat(A, np.array([1, 2], dtype=int))
    A1 = matrix_operations.slice_mat(A, np.array([0, 1]))
    A2 = matrix_operations.slice_mat(A, 2)
    A3 = matrix_operations.slice_mat(A, np.array([], dtype=int))
    A4 = matrix_operations.slice_mat(A, np.array([0, 2], dtype=int))
    A5 = matrix_operations.slice_mat(A, np.array([1, 1], dtype=int))

    assert np.sum(A0 != A0_t) == 0
    assert np.sum(A1 != A1_t) == 0
    assert np.sum(A2 != A2_t) == 0
    assert np.sum(A3 != A3_t) == 0
    assert np.sum(A4 != A4_t) == 0
    assert np.sum(A5 != A5_t) == 0


def test_sliced_mat_rows():
    A = sps.csr_matrix(np.array([[0, 0, 0], [1, 0, 0], [0, 0, 3]]))

    A0_t = sps.csr_matrix(np.array([[1, 0, 0], [0, 0, 3]]))
    A1_t = sps.csr_matrix(np.array([[0, 0, 0], [1, 0, 0]]))
    A2_t = sps.csr_matrix(np.array([[0, 0, 3]]))
    A3_t = sps.csr_matrix(np.atleast_2d(np.array([[], [], []])).T)
    A4_t = sps.csr_matrix(np.array([[0, 0, 0], [0, 0, 3]]))
    A5_t = sps.csr_matrix(np.array([[1, 0, 0], [1, 0, 0]]))

    A0 = matrix_operations.slice_mat(A, np.array([1, 2], dtype=int))
    A1 = matrix_operations.slice_mat(A, np.array([0, 1]))
    A2 = matrix_operations.slice_mat(A, 2)
    A3 = matrix_operations.slice_mat(A, np.array([], dtype=int))
    A4 = matrix_operations.slice_mat(A, np.array([0, 2], dtype=int))
    A5 = matrix_operations.slice_mat(A, np.array([1, 1], dtype=int))

    assert np.sum(A0 != A0_t) == 0
    assert np.sum(A1 != A1_t) == 0
    assert np.sum(A2 != A2_t) == 0
    assert np.sum(A3 != A3_t) == 0
    assert np.sum(A4 != A4_t) == 0
    assert np.sum(A5 != A5_t) == 0


# ------------------ Test stack_mat -----------------------


def test_stack_mat_columns():
    A = sps.csc_matrix(np.array([[0, 0, 0], [1, 0, 0], [0, 0, 3]]))

    B = sps.csc_matrix(np.array([[0, 2], [3, 1], [1, 0]]))

    A_t = sps.csc_matrix(np.array([[0, 0, 0, 0, 2], [1, 0, 0, 3, 1], [0, 0, 3, 1, 0]]))

    matrix_operations.stack_mat(A, B)

    assert compare_matrices(A, A_t)


def test_stack_empty_mat_columns():
    A = sps.csc_matrix(np.array([[0, 0, 0], [1, 0, 0], [0, 0, 3]]))

    B = sps.csc_matrix(np.array([[], [], []]))

    A_t = A.copy()
    matrix_operations.stack_mat(A, B)
    assert compare_matrices(A, A_t)
    B_t = A.copy()
    matrix_operations.stack_mat(B, A)
    assert compare_matrices(B, B_t)


def test_stack_mat_rows():
    A = sps.csr_matrix(np.array([[0, 0, 0], [1, 0, 0], [0, 0, 3]]))

    B = sps.csr_matrix(np.array([[0, 2, 2], [3, 1, 3]]))

    A_t = sps.csr_matrix(
        np.array([[0, 0, 0], [1, 0, 0], [0, 0, 3], [0, 2, 2], [3, 1, 3]])
    )

    matrix_operations.stack_mat(A, B)

    assert compare_matrices(A, A_t)


def test_stack_empty_mat_rows():
    A = sps.csr_matrix(np.array([[0, 0, 0], [1, 0, 0], [0, 0, 3]]))

    B = sps.csr_matrix(np.array([[], [], []]).T)

    A_t = A.copy()
    matrix_operations.stack_mat(A, B)
    assert compare_matrices(A, A_t)
    B_t = A.copy()
    matrix_operations.stack_mat(B, A)
    assert compare_matrices(B, B_t)


# ------------------ Test merge_matrices -----------------------


def test_merge_mat_split_columns():
    A = sps.csc_matrix(np.array([[0, 0, 0], [1, 0, 0], [0, 0, 3]]))

    B = sps.csc_matrix(np.array([[0, 2], [3, 1], [1, 0]]))

    A_t = sps.csc_matrix(np.array([[0, 0, 2], [3, 0, 1], [1, 0, 0]]))

    matrix_operations.merge_matrices(
        A, B, np.array([0, 2], dtype=int), matrix_format="csc"
    )

    assert compare_matrices(A, A_t)


def test_merge_mat_columns():
    A = sps.csc_matrix(np.array([[0, 0, 0], [1, 0, 0], [0, 0, 3]]))

    B = sps.csc_matrix(np.array([[0, 2], [3, 1], [1, 0]]))

    A_t = sps.csc_matrix(np.array([[0, 0, 2], [1, 3, 1], [0, 1, 0]]))

    matrix_operations.merge_matrices(
        A, B, np.array([1, 2], dtype=int), matrix_format="csc"
    )

    assert compare_matrices(A, A_t)


def test_merge_mat_split_columns_same_pos():
    A = sps.csc_matrix(np.array([[0, 0, 0], [1, 0, 0], [0, 0, 3]]))

    B = sps.csc_matrix(np.array([[0, 2], [3, 1], [1, 0]]))

    with pytest.raises(ValueError):
        matrix_operations.merge_matrices(
            A, B, np.array([0, 0], dtype=int), matrix_format="csc"
        )


def test_merge_mat_split_rows():
    A = sps.csr_matrix(np.array([[0, 0, 0], [1, 0, 0], [0, 0, 3]]))

    B = sps.csr_matrix(np.array([[0, 2, 2], [3, 1, 3]]))

    A_t = sps.csr_matrix(np.array([[0, 2, 2], [1, 0, 0], [3, 1, 3]]))

    matrix_operations.merge_matrices(
        A, B, np.array([0, 2], dtype=int), matrix_format="csr"
    )

    assert compare_matrices(A, A_t)


def test_merge_mat_rows():
    A = sps.csr_matrix(np.array([[0, 0, 0], [1, 0, 0], [0, 0, 3]]))

    B = sps.csr_matrix(np.array([[0, 2, 2], [3, 1, 3]]))

    A_t = sps.csr_matrix(np.array([[0, 2, 2], [3, 1, 3], [0, 0, 3]]))

    matrix_operations.merge_matrices(
        A, B, np.array([0, 1], dtype=int), matrix_format="csr"
    )

    assert compare_matrices(A, A_t)


# ------------------ Test csr_matrix_from_blocks -----------------------


def test_csr_matrix_from_single_block():
    block_size = 2
    arr = np.arange(block_size**2).reshape((block_size, block_size))

    known = np.array([[0, 1], [2, 3]])
    value = matrix_operations.csr_matrix_from_blocks(arr.ravel("c"), block_size, 1)

    assert np.all(known == value.toarray())

    # Larger block
    block_size = 3
    arr = np.arange(block_size**2).reshape((block_size, block_size))

    known = np.array([[0, 1, 2], [3, 4, 5], [6, 7, 8]])
    value = matrix_operations.csr_matrix_from_blocks(arr.ravel("c"), block_size, 1)

    assert np.all(known == value.toarray())


def test_csr_matrix_from_two_blocks():
    block_size = 2
    num_blocks = 2
    full_arr = np.arange((num_blocks * block_size) ** 2).reshape(
        (num_blocks * block_size, num_blocks * block_size)
    )

    arr = np.array(
        [full_arr[:block_size, :block_size], full_arr[block_size:, block_size:]]
    )

    known = np.array([[0, 1, 0, 0], [4, 5, 0, 0], [0, 0, 10, 11], [0, 0, 14, 15]])
    value = matrix_operations.csr_matrix_from_blocks(
        arr.ravel("c"), block_size, num_blocks
    )

    assert np.all(known == value.toarray())


def test_csr_matrix_from_array():
    block_size = 2
    num_blocks = 2
    arr = np.array([1, 2, 3, 4, 5, 6, 7, 8])

    known = np.array([[1, 2, 0, 0], [3, 4, 0, 0], [0, 0, 5, 6], [0, 0, 7, 8]])
    value = matrix_operations.csr_matrix_from_blocks(arr, block_size, num_blocks)

    assert np.all(known == value.toarray())


# ------------------ Test csc_matrix_from_blocks -----------------------


def test_csc_matrix_from_array():
    block_size = 2
    num_blocks = 2
    arr = np.array([1, 2, 3, 4, 5, 6, 7, 8])

    known = np.array([[1, 3, 0, 0], [2, 4, 0, 0], [0, 0, 5, 7], [0, 0, 6, 8]])
    value = matrix_operations.csc_matrix_from_blocks(arr, block_size, num_blocks)

    assert np.all(known == value.toarray())


@pytest.mark.parametrize(
    "mat", [np.arange(6).reshape((3, 2)), np.arange(6).reshape((2, 3))]
)
def test_optimized_storage(mat):
    """Check that the optimized sparse storage chooses format according to whether the
    matrix has more columns or rows or opposite.

    Convert input matrix to sparse storage. For the moment, the matrix format is chosen
    according to the number of rows and columns only, thus the lack of true sparsity
    does not matter.
    """
    A = sps.csc_matrix(mat)

    optimized = matrix_operations.optimized_compressed_storage(A)

    if A.shape[0] > A.shape[1]:
        assert optimized.getformat() == "csc"
    else:
        assert optimized.getformat() == "csr"


# ------------------ Test inverting matrices -----------------------


@pytest.fixture(params=["python", "numba"])
def invert_backend(request) -> str:
    # Numba or cython may not be available on the system. For now we consider this okay
    # and skip the test. This behavior may change in the future.
    backend = request.param
    if backend == "numba":
        _ = pytest.importorskip("numba")
    return backend


def test_block_matrix_inverters_full_blocks(invert_backend: str):
    """
    Test inverters for block matrices

    """
    a = np.vstack((np.array([[1, 3], [4, 2]]), np.zeros((3, 2))))
    b = np.vstack((np.zeros((2, 3)), np.array([[8, 1, 6], [3, 5, 7], [4, 9, 2]])))
    block_as_csr = sps.csr_matrix(np.hstack((a, b)))
    block_as_csc = sps.csc_matrix(np.hstack((a, b)))

    sz = np.array([2, 3], dtype="i8")
    iblock_ex = np.linalg.inv(block_as_csr.toarray())

    iblock = matrix_operations.invert_diagonal_blocks(
        block_as_csr, sz, method=invert_backend
    )
    assert np.allclose(iblock_ex, iblock.toarray())

    iblock = matrix_operations.invert_diagonal_blocks(
        block_as_csc, sz, method=invert_backend
    )
    assert np.allclose(iblock_ex, iblock.toarray())


def test_block_matrix_invertes_sparse_blocks(invert_backend: str):
    """
    Invert the matrix

    A = [1 2 0 0 0
            3 0 0 0 0
            0 0 3 0 3
            0 0 0 7 0
            0 0 0 1 2]

    Contrary to test_block_matrix_inverters_full_blocks, the blocks of A
    will be sparse. This turned out to give problems
    """

    rows = np.array([0, 0, 1, 2, 2, 3, 4, 4])
    cols = np.array([0, 1, 0, 2, 4, 3, 3, 4])
    data = np.array([1, 2, 3, 3, 3, 7, 1, 2], dtype=np.float64)
    block = sps.coo_matrix((data, (rows, cols))).tocsr()
    sz = np.array([2, 3], dtype="i8")

    iblock = matrix_operations.invert_diagonal_blocks(block, sz, method=invert_backend)
    iblock_ex = np.linalg.inv(block.toarray())

    assert np.allclose(iblock_ex, iblock.toarray())

<<<<<<< HEAD

=======
>>>>>>> 21796a7d
def test_invert_permutation():
    """
    Test the inverse of a permutation.

    """
    perm = np.random.permutation(np.array([0, 1, 2, 3, 4, 5, 6, 7]))
    inv_perm = matrix_operations.invert_permutation(perm)
<<<<<<< HEAD
    assert np.all(np.isclose(np.argsort(perm), inv_perm))


@pytest.mark.parametrize(
    "sparse_array_type",
    [
        "csr",
        "csc",
    ],
)
def test_sparse_permutation(sparse_array_type):
    """
    Test the permutation of a sparse array. The function checks whether a permuted sparse
    array is the same as its permuted reference dense array. Such permuted reference dense
    array is constructed using numpy slicing.

    """

    # Define data, rows, and columns for the sparse matrix
    data = np.array([1.0, 2.0, 3.0, 4.0, 5.0, 6.0, 7.0, 8.0, 9.0, 10.0])
    rows = np.array([0, 1, 1, 2, 3, 4, 4, 4, 4, 4])
    cols = np.array([0, 1, 2, 3, 4, 0, 1, 2, 3, 4])

    if sparse_array_type == "csr":
        # Create a CSR matrix
        ref_sparse_array = sps.csr_matrix((data, (rows, cols)), shape=(5, 5))
    else:
        # Create a CSC matrix
        ref_sparse_array = sps.csc_matrix((data, (rows, cols)), shape=(5, 5))

    # reference as a dense array
    ref_dense_array = ref_sparse_array.todense()

    # generate random permutations
    row_perm = np.random.permutation(np.array([0, 1, 2, 3, 4]))
    col_perm = np.random.permutation(np.array([0, 1, 2, 3, 4]))

    # permute the array and generates a new one
    sparse_array = matrix_operations.sparse_permute(
        ref_sparse_array, row_perm, col_perm
    )
    # The nonzero data arrays should not share memory.
    assert not np.shares_memory(ref_sparse_array.data, sparse_array.data)
    # The permuted sparse array represents the same reference dense array
    assert np.all(np.isclose(ref_dense_array[row_perm, :][:, col_perm], sparse_array.A))

    sparse_array = matrix_operations.sparse_permute(
        ref_sparse_array, row_perm, col_perm, True
    )
    # The nonzero data arrays should share memory.
    assert np.shares_memory(ref_sparse_array.data, sparse_array.data)
    # The permuted sparse array represents the same reference dense array
    assert np.all(np.isclose(ref_dense_array[row_perm, :][:, col_perm], sparse_array.A))
=======
    assert np.all(np.isclose(np.argsort(perm), inv_perm))
>>>>>>> 21796a7d
<|MERGE_RESOLUTION|>--- conflicted
+++ resolved
@@ -474,10 +474,6 @@
 
     assert np.allclose(iblock_ex, iblock.toarray())
 
-<<<<<<< HEAD
-
-=======
->>>>>>> 21796a7d
 def test_invert_permutation():
     """
     Test the inverse of a permutation.
@@ -485,60 +481,4 @@
     """
     perm = np.random.permutation(np.array([0, 1, 2, 3, 4, 5, 6, 7]))
     inv_perm = matrix_operations.invert_permutation(perm)
-<<<<<<< HEAD
-    assert np.all(np.isclose(np.argsort(perm), inv_perm))
-
-
-@pytest.mark.parametrize(
-    "sparse_array_type",
-    [
-        "csr",
-        "csc",
-    ],
-)
-def test_sparse_permutation(sparse_array_type):
-    """
-    Test the permutation of a sparse array. The function checks whether a permuted sparse
-    array is the same as its permuted reference dense array. Such permuted reference dense
-    array is constructed using numpy slicing.
-
-    """
-
-    # Define data, rows, and columns for the sparse matrix
-    data = np.array([1.0, 2.0, 3.0, 4.0, 5.0, 6.0, 7.0, 8.0, 9.0, 10.0])
-    rows = np.array([0, 1, 1, 2, 3, 4, 4, 4, 4, 4])
-    cols = np.array([0, 1, 2, 3, 4, 0, 1, 2, 3, 4])
-
-    if sparse_array_type == "csr":
-        # Create a CSR matrix
-        ref_sparse_array = sps.csr_matrix((data, (rows, cols)), shape=(5, 5))
-    else:
-        # Create a CSC matrix
-        ref_sparse_array = sps.csc_matrix((data, (rows, cols)), shape=(5, 5))
-
-    # reference as a dense array
-    ref_dense_array = ref_sparse_array.todense()
-
-    # generate random permutations
-    row_perm = np.random.permutation(np.array([0, 1, 2, 3, 4]))
-    col_perm = np.random.permutation(np.array([0, 1, 2, 3, 4]))
-
-    # permute the array and generates a new one
-    sparse_array = matrix_operations.sparse_permute(
-        ref_sparse_array, row_perm, col_perm
-    )
-    # The nonzero data arrays should not share memory.
-    assert not np.shares_memory(ref_sparse_array.data, sparse_array.data)
-    # The permuted sparse array represents the same reference dense array
-    assert np.all(np.isclose(ref_dense_array[row_perm, :][:, col_perm], sparse_array.A))
-
-    sparse_array = matrix_operations.sparse_permute(
-        ref_sparse_array, row_perm, col_perm, True
-    )
-    # The nonzero data arrays should share memory.
-    assert np.shares_memory(ref_sparse_array.data, sparse_array.data)
-    # The permuted sparse array represents the same reference dense array
-    assert np.all(np.isclose(ref_dense_array[row_perm, :][:, col_perm], sparse_array.A))
-=======
-    assert np.all(np.isclose(np.argsort(perm), inv_perm))
->>>>>>> 21796a7d
+    assert np.all(np.isclose(np.argsort(perm), inv_perm))