--- conflicted
+++ resolved
@@ -17,12 +17,9 @@
 from porepy.applications.md_grids.model_geometries import (
     CubeDomainOrthogonalFractures,
 )
-<<<<<<< HEAD
-=======
 from porepy.applications.md_grids import model_geometries
 from porepy.applications.test_utils import well_models
 
->>>>>>> 9dc7d01f
 
 """Local utility functions."""
 
@@ -666,13 +663,8 @@
     are not checked.
 
     """
-<<<<<<< HEAD
-    model = TestDiffTpfaGridsOfAllDimensions(
+    model = DiffTpfaGridsOfAllDimensions(
         {"darcy_flux_discretization": base_discr, "grid_type": grid_type}
-=======
-    model = DiffTpfaGridsOfAllDimensions(
-        {"base_discr": "tpfa", "grid_type": grid_type}
->>>>>>> 9dc7d01f
     )
     model.prepare_simulation()
 
