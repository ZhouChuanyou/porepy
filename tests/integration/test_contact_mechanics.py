--- conflicted
+++ resolved
@@ -212,13 +212,8 @@
                 [[0.2, 0.2, 0.8, 0.8], [0.5, 0.5, 0.5, 0.5], [0.2, 0.8, 0.8, 0.2]]
             )
             if rotate_fracture:
-<<<<<<< HEAD
-                pts[1] = [.2, .2, .8, .8]
-            network = pp.FractureNetwork3d([pp.Fracture3d(pts)], domain=self.box)
-=======
                 pts[1] = [0.2, 0.2, 0.8, 0.8]
             network = pp.FractureNetwork3d([pp.Fracture(pts)], domain=self.box)
->>>>>>> 1c64a397
 
         # Generate the mixed-dimensional mesh
         mdg = network.mesh(self.params["mesh_args"])
