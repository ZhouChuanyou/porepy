--- conflicted
+++ resolved
@@ -176,11 +176,8 @@
 *.mat
 *.py_o
 *.txt
-<<<<<<< HEAD
 *.pptx
+*.lprof
 
 # Exclude folders with specifc names
-!**/fig/*
-=======
-*.lprof
->>>>>>> 52efa05b
+!**/fig/*