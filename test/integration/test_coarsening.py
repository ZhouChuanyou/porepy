--- conflicted
+++ resolved
@@ -771,20 +771,12 @@
     # ------------------------------------------------------------------------------#
 
     def test_create_partition_2d_1d_test1(self):
-<<<<<<< HEAD
-        f = np.array([[1.0, 1.0], [0.0, 1.0]])
-        gb = pp.meshing.cart_grid([f], [2, 2])
-        gb.compute_geometry()
-
-        part = co.create_partition(co.tpfa_matrix(gb), gb)
-        co.generate_coarse_grid(gb, part)
-=======
+
         gb = pp.grid_buckets_2d.single_horizontal(
             [2, 2], x_endpoints=[0.5, 0], simplex=False
         )
-        part = co.create_partition(co.tpfa_matrix(gb))
-        co.generate_coarse_grid(gb, (None, part))
->>>>>>> b04ae584
+        part = co.create_partition(co.tpfa_matrix(gb), gb)
+        co.generate_coarse_grid(gb, part)
 
         # Test
         known_indices = np.array([0, 1])
