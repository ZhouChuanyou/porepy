--- conflicted
+++ resolved
@@ -626,7 +626,6 @@
 
     Note:
 
-<<<<<<< HEAD
     In terms of meshing arguments, we provide two ways of creating md-grids.
 
         (1) By providing `meshing_args` with the key ``cell_size``, where ``cell_size``
@@ -733,157 +732,7 @@
 
         Returns:
             Mixed-dimensional grid object.
-=======
-        In terms of meshing arguments, we provide two ways of creating md-grids.
-
-        1. By providing `meshing_args` with the key ``cell_size``, where ``cell_size``
-           represents a target cell size and works for all types of grids.
-        2. By providing meshing_args with tailored keys. The keywords will vary depending
-           on the type of grid and are meant to provide more flexibility in the meshing
-           process, see e.g., the **Parameters** section below. Note that if one of the
-           keys is absent, cell_size will be used instead.
-
-    Examples:
-
-        .. code:: python3
-
-            import porepy as pp
-            import numpy as np
-
-            # Set a domain
-            domain = pp.Domain({"xmin": 0, "xmax": 1, "ymin": 0, "ymax": 1})
-
-            # Generate a fracture network
-            frac_1 = pp.LineFracture(np.array([[0.2, 0.8], [0.5, 0.5]]))
-            frac_2 = pp.LineFracture(np.array([[0.5, 0.5], [0.1, 0.9]]))
-            fractures = [frac_1, frac_2]
-            fracture_network = pp.create_fracture_network(fractures, domain)
-
-            # Generate a mixed-dimensional grid (MDG)
-            meshing_args = {"cell_size": 0.1}
-            mdg = pp.create_mdg("simplex", meshing_args, fracture_network)
-
-    See Also:
-        - :method:`~porepy.fracs.fracture_network_2d.FractureNetwork2d.mesh`
-        - :method:`~porepy.fracs.fracture_network_2d.FractureNetwork3d.mesh`
-        - :func:`~porepy.fracs.meshing.cart_grid`
-        - :func:`~porepy.fracs.meshing.tensor_grid`
-
-    Parameters:
-        grid_type:
-            Type of grid. Use ``simplex`` for unstructured triangular and
-            tetrahedral grids, ``cartesian`` for structured, uniform Cartesian grids,
-            and ``tensor_grid`` for structured, non-uniform Cartesian grids.
-        meshing_args:
-            A dictionary with meshing keys depending on each grid_type:
-
-            if grid_type == "simplex":
-
-            - ``'cell_size'``: ``float``:
-
-               Overall target cell size. It is required, if one
-               of [cell_size_min, cell_size_fracture, cell_size_boundary] is not
-               provided.
-            - ``'cell_size_min'``: ``float``:
-
-                Minimum cell size. If not provided,
-                cell_size will be used for completeness.
-            - ``'cell_size_fracture'``: ``float``:
-
-                Target mesh size close to the fracture.
-                If not provided, cell_size will be used for completeness.
-            - ``'cell_size_boundary'``: ``float``:
-
-                Target mesh size close to the external
-                boundaries (can be seen as a far-field value). If not provided,
-                cell_size will be used for completeness.
-
-            if grid_type == "cartesian":
-
-            - ``'cell_size'``: ``float``:
-
-                Side length of the grid elements (squares in 2d
-                and cubes 3d). It is required, if one of [cell_size_x, cell_size_y
-                , cell_size_z] is not provided.
-            - ``'cell_size_x'``: ``float``:
-
-                Size in x-direction. If cell_size_x is
-                provided, it overwrites cell_size in the x-direction.
-            - ``'cell_size_y'``: ``float``:
-
-                Size in y-direction. If cell_size_y is
-                provided, it overwrites cell_size in the y-direction.
-            - ``'cell_size_z'``: ``float``:
-
-                Size in z-direction. If cell_size_z is
-                provided, it overwrites cell_size in the z-direction.
-
-            if grid_type == "tensor_grid":
-
-            - ``'cell_size'``: ``float``:
-
-                Size in all directions. It is required, if one
-                of [x_pts, y_pts, z_pts] is not provided.
-            - ``'x_pts'``: ``np.ndarray``:
-
-                Points in x-direction. The points np.min(x_pts)
-                , np.max(x_pts) must be on the boundary. If x_pts is provided,
-                it overwrites the information computed from cell_size in the
-                x-direction.
-            - ``'y_pts'``: ``np.ndarray``:
-
-                Points in y-direction. The points np.min(y_pts)
-                , np.max(y_pts) must be on the boundary. If y_pts is provided,
-                it overwrites the information computed from cell_size in the
-                y-direction.
-            - ``'z_pts'``: ``np.ndarray``:
-
-                Points in z-direction. The points np.min(z_pts)
-                , np.max(z_pts) must be on the boundary. If z_pts is provided,
-                it overwrites the information computed from cell_size in the
-                z-direction.
-
-        fracture_network: Fracture network specification.
-        **kwargs: A dictionary with extra meshing keys associated with each grid_type:
-
-            if grid_type == "simplex":
-            See signature for the `mesh` function in:
-                - ``'constraints'``: ``np.ndarray``:
-
-                    Index list of the fractures that should
-                    be treated as constraints in meshing, but not added as separate
-                    fracture grids (no splitting of nodes etc.). Useful to define
-                    subregions of the domain (and assign e.g., sources, material
-                    properties, etc.).
-                - ``'dfn'``: ``bool``:
-
-                    Defaults to False. Directive for generating a DFN mesh.
-                    Providing True activates the directive.
-
-            if grid_type == "simplex" or "tensor_grid":
-
-                - ``'offset'``: ``float``:
-
-                    Defaults to 0. Parameter that quantifies a
-                    perturbation to nodes around the faces that are split.
-                    NOTE: this is only for visualization purposes.
-
-    Raises:
-        TypeError: If invalid arguments types are provided. See validator functions:
-           - :meth:`~_validate_args`
-           - :meth:`~_validate_args_types`
-        ValueError: If invalid arguments values are provided. See validator
-            functions:
-            - :meth:`~_validate_args`
-            - :meth:`~_validate_grid_type_value`
-            - :meth:`~_validate_simplex_meshing_args_values`
-            - :meth:`~_validate_cartesian_meshing_args_values`
-            - :meth:`~_validate_tensor_grid_meshing_args_values`
-
-    Returns:
-        Mixed-dimensional grid object.
->>>>>>> 21366ba3
-
+    
     """
 
     _validate_args(grid_type, meshing_args, fracture_network)
