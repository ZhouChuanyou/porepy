# Methods to work directly with the gmsh format

import numpy as np
import sys
import os
from meshio import gmsh_io

from porepy.utils import sort_points, read_config
import porepy.grids.constants as gridding_constants


class GmshWriter(object):
    """
     Write a gmsh.geo file for a fractured 2D domains, possibly including
     compartments
    """

    def __init__(self, pts, lines, polygons=None, domain=None, nd=None,
                 mesh_size=None, mesh_size_bound=None, line_type=None,
                 intersection_points=None, tolerance=None, edges_2_frac=None,
                 meshing_algorithm=None):
        """

        :param pts: np.ndarary, Points
        :param lines: np.ndarray. Non-intersecting lines in the geometry.
        :param nd: Dimension. Inferred from points if not provided
        """
        self.pts = pts
        self.lines = lines
        self.polygons = polygons
        if nd is None:
            if pts.shape[0] == 2:
                self.nd = 2
            elif pts.shape[0] == 3:
                self.nd = 3
        else:
            self.nd = nd

<<<<<<< HEAD
        self.lchar = mesh_size
        self.lchar_bound = mesh_size_bound

        self.domain = domain
=======
        if domain is not None:
            self.domain = domain
>>>>>>> 2df248fb

        self.mesh_size = mesh_size
        self.mesh_size_bound = mesh_size_bound

        # Points that should be decleared physical (intersections between 3
        # fractures)
        self.intersection_points = intersection_points
        self.tolerance = tolerance
        self.e2f = edges_2_frac

        self.meshing_algorithm = meshing_algorithm

    def write_geo(self, file_name):

        if self.tolerance is not None:
            s = 'Geometry.Tolerance = ' + str(self.tolerance) + ';\n'
        else:
            s = '\n'
        s += self.__write_points()

        if self.nd == 2:
            if self.domain is not None:
                s += self.__write_boundary_2d()
            s += self.__write_fractures_compartments_2d()
        elif self.nd == 3:
            if self.domain is not None:
                s += self.__write_boundary_3d()
            s += self.__write_lines()
            s += self.__write_polygons()

        s += self.__write_physical_points()
        s += self.__write_meshing_algorithm()

        with open(file_name, 'w') as f:
            f.write(s)

    def __write_fractures_compartments_2d(self):
        # Both fractures and compartments are
        constants = gridding_constants.GmshConstants()

        frac_ind = np.argwhere(np.logical_or(
            self.lines[2] == constants.COMPARTMENT_BOUNDARY_TAG,
            self.lines[2] == constants.FRACTURE_TAG)).ravel()
        frac_lines = self.lines[:, frac_ind]

        frac_id = frac_lines[3, :]
        if frac_id.size == 0:
            return str()
        range_id = np.arange(np.amin(frac_id), np.amax(frac_id)+1)

        s = '// Start specification of fractures\n'
        seg_id = 0
        for i in range_id:
            local_seg_id = str()
            for mask in np.flatnonzero(frac_id == i):
                s += 'frac_line_' + str(seg_id) + ' = newl; ' + \
                     'Line(frac_line_' + str(seg_id) + ') = {' + \
                     'p' + str(int(frac_lines[0, mask])) + \
                     ', p' + str(int(frac_lines[1, mask])) + \
                     '};\n' + \
                     'Line{ frac_line_' + str(seg_id) + \
                     '} In Surface{domain_surf};\n'
                local_seg_id += 'frac_line_' + str(seg_id) + ', '
                seg_id += 1

            local_seg_id = local_seg_id[:-2]
            s += 'Physical Line(\"' + constants.PHYSICAL_NAME_FRACTURES \
                 + str(i) + '\") = { ' + local_seg_id + ' };\n'
            s += '\n'

        s += '// End of fracture specification\n\n'
        return s

    def __write_boundary_2d(self):
        constants = gridding_constants.GmshConstants()
        bound_line_ind = np.argwhere(self.lines[2] ==
                                     constants.DOMAIN_BOUNDARY_TAG).ravel()
        bound_line = self.lines[:2, bound_line_ind]
        bound_line = sort_points.sort_point_pairs(bound_line,
                                                  check_circular=True)

        s = '// Start of specification of domain'
        s += '// Define lines that make up the domain boundary\n'

        loop_str = '{'
        for i in range(bound_line.shape[1]):
            s += 'bound_line_' + str(i) + ' = newl; Line(bound_line_'\
                 + str(i) + ') ={'
            s += 'p' + str(int(bound_line[0, i])) + ', p' + \
                 str(int(bound_line[1, i])) + '};\n'
            loop_str += 'bound_line_' + str(i) + ', '

        s += '\n'
        loop_str = loop_str[:-2]  # Remove last comma
        loop_str += '};\n'
        s += '// Line loop that makes the domain boundary\n'
        s += 'Domain_loop = newll;\n'
        s += 'Line Loop(Domain_loop) = ' + loop_str
        s += 'domain_surf = news;\n'
        s += 'Plane Surface(domain_surf) = {Domain_loop};\n'
        s += 'Physical Surface(\"' + constants.PHYSICAL_NAME_DOMAIN + \
             '\") = {domain_surf};\n'
        s += '// End of domain specification\n\n'
        return s

    def __write_boundary_3d(self):
        # Write the bounding box in 3D
        # Pull out bounding coordinates
        xmin = str(self.domain['xmin']) + ', '
        xmax = str(self.domain['xmax']) + ', '
        ymin = str(self.domain['ymin']) + ', '
        ymax = str(self.domain['ymax']) + ', '
        zmin = str(self.domain['zmin'])  # + ', '
        zmax = str(self.domain['zmax'])  # + ', '

        # Add mesh size on boundary points if these are provided
        if self.mesh_size_bound is not None:
            zmin += ', '
            zmax += ', '
            h = str(self.mesh_size_bound) + '};'
        else:
            h = '};'
        ls = '\n'

        constants = gridding_constants.GmshConstants()
        s = '// Define bounding box \n'

        # Points in bottom of box
        s += 'p_bound_000 = newp; Point(p_bound_000) = {'
        s += xmin + ymin + zmin + h + ls
        s += 'p_bound_100 = newp; Point(p_bound_100) = {'
        s += xmax + ymin + zmin + h + ls
        s += 'p_bound_110 = newp; Point(p_bound_110) = {'
        s += xmax + ymax + zmin + h + ls
        s += 'p_bound_010 = newp; Point(p_bound_010) = {'
        s += xmin + ymax + zmin + h + ls
        s += ls

        # Lines connecting points
        s += 'bound_line_1 = newl; Line(bound_line_1) = { p_bound_000,' \
            + 'p_bound_100};' + ls
        s += 'bound_line_2 = newl; Line(bound_line_2) = { p_bound_100,' \
            + 'p_bound_110};' + ls
        s += 'bound_line_3 = newl; Line(bound_line_3) = { p_bound_110,' \
            + 'p_bound_010};' + ls
        s += 'bound_line_4 = newl; Line(bound_line_4) = { p_bound_010,' \
            + 'p_bound_000};' + ls
        s += 'bottom_loop = newll;' + ls
        s += 'Line Loop(bottom_loop) = {bound_line_1, bound_line_2, ' \
            + 'bound_line_3, bound_line_4};' + ls
        s += 'bottom_surf = news;' + ls
        s += 'Plane Surface(bottom_surf) = {bottom_loop};' + ls

        dz = self.domain['zmax'] - self.domain['zmin']
        s += 'Extrude {0, 0, ' + str(dz) + '} {Surface{bottom_surf}; }' + ls
        s += 'Physical Volume(\"' + \
            constants.PHYSICAL_NAME_DOMAIN + '\") = {1};' + ls
        s += '// End of domain specification ' + ls + ls

        return s

    def __write_points(self):
        p = self.pts
        num_p = p.shape[1]
        if p.shape[0] == 2:
            p = np.vstack((p, np.zeros(num_p)))
        s = '// Define points\n'
        for i in range(self.pts.shape[1]):
            s += 'p' + str(i) + ' = newp; Point(p' + str(i) + ') = '
            s += '{' + str(p[0, i]) + ', ' + str(p[1, i]) + ', '\
                 + str(p[2, i])
            if self.mesh_size is not None:
                s += ', ' + str(self.mesh_size[i]) + ' };\n'
            else:
                s += '};\n'

        s += '// End of point specification\n\n'
        return s

    def __write_lines(self, embed_in=None):
        l = self.lines
        num_lines = l.shape[1]
        ls = '\n'
        s = '// Define lines ' + ls
        constants = gridding_constants.GmshConstants()
        if l.shape[0] > 2:
            lt = l[2]
            has_tags = True
        else:
            has_tags = False
        for i in range(num_lines):
            si = str(i)
            s += 'frac_line_' + si + '= newl; Line(frac_line_' + si \
                + ') = {p' + str(l[0, i]) + ', p' + str(l[1, i]) \
                + '};' + ls
            if has_tags:
                s += 'Physical Line(\"'
                if l[2, i] == constants.FRACTURE_TIP_TAG:
                    s += constants.PHYSICAL_NAME_FRACTURE_TIP
                elif l[2, i] == constants.FRACTURE_INTERSECTION_LINE_TAG:
                    s += constants.PHYSICAL_NAME_FRACTURE_LINE
                else:
                    # This is a line that need not be physical (recognized by
                    # the parser of output from gmsh).
                    s += constants.PHYSICAL_NAME_AUXILIARY_LINE

                s += si + '\") = {frac_line_' + si + '};' + ls

            s += ls
        s += '// End of line specification ' + ls + ls
        return s

    def __write_polygons(self):

        constants = gridding_constants.GmshConstants()
        ls = '\n'
        s = '// Start fracture specification' + ls
        for pi in range(len(self.polygons[0])):
            p = self.polygons[0][pi].astype('int')
            reverse = self.polygons[1][pi]
            # First define line loop
            s += 'frac_loop_' + str(pi) + ' = newll; '
            s += 'Line Loop(frac_loop_' + str(pi) + ') = { '
            for i, li in enumerate(p):
                if reverse[i]:
                    s += '-'
                s += 'frac_line_' + str(li)
                if i < p.size - 1:
                    s += ', '

            s += '};' + ls

            # Then the surface
            s += 'fracture_' + str(pi) + ' = news; '
            s += 'Plane Surface(fracture_' + str(pi) + ') = {frac_loop_' \
                + str(pi) + '};' + ls
            s += 'Physical Surface(\"' + constants.PHYSICAL_NAME_FRACTURES \
                 + str(pi) + '\") = {fracture_' + str(pi) + '};' + ls
            if self.domain is not None:
                s += 'Surface{fracture_' + str(pi) + '} In Volume{1};' + ls + ls

            for li in self.e2f[pi]:
                s += 'Line{frac_line_' + str(li) + '} In Surface{fracture_'
                s += str(pi) + '};' + ls
            s += ls

        s += '// End of fracture specification' + ls + ls

        return s

    def __write_physical_points(self):
        ls = '\n'
        s = '// Start physical point specification' + ls

        constants = gridding_constants.GmshConstants()

        for i, p in enumerate(self.intersection_points):
            s += 'Physical Point(\"' + constants.PHYSICAL_NAME_FRACTURE_POINT \
                + str(i) + '\") = {p' + str(p) + '};' + ls
        s += '// End of physical point specification' + ls + ls
        return s

    def __write_meshing_algorithm(self):
        # See: http://www.manpagez.com/info/gmsh/gmsh-2.4.0/gmsh_76.php
        if self.meshing_algorithm is None:
            if self.nd == 2:
                return "\nMesh.Algorithm = 1;"
            elif self.nd == 3:
                return ""
        else:
            return "\nMesh.Algorithm = " + str(self.meshing_algorithm) + ";"

# ----------- end of GmshWriter ----------------------------------------------

class GmshGridBucketWriter(object):
    """
    Dump a grid bucket to a gmsh .msh file, to be read by other software.

    The function assumes that the grid consists of simplices, and error
    messages will be raised if otherwise. The extension should not be
    difficult, but the need has not been there yet.

    All grids in all dimensions will have a separate physical name (in the gmsh
    sense), on the format GRID_#ID_DIM_#DIMENSION. Here #ID is the index of
    the corresponding node in the grid bucket, as defined by
    gb.assign_node_ordering. #DIMENSION is the dimension of the grid.

    """

    def __init__(self, gb):
        """
        Parameters:
            gb (gridding.grid_bucket): Grid bucket to be dumped.

        """
        self.gb = gb

        # Assign ordering of the nodes in gb - used for unique identification
        # of each grid
        gb.assign_node_ordering()

        # Compute number of grids in each dimension of the gb
        self._num_grids()

    def write(self, file_name):
        """
        Write the whole bucket to a .msh file.

        Parameters:
            file_name (str): Name of dump file.

        """
        s = self._preamble()
        s += self._physical_names()
        s += self._points()
        s += self._elements()

        with open(file_name, 'w') as f:
            f.write(s)

    def _preamble(self):
        # Write the preamble (mesh Format) section
        s_preamble = '$MeshFormat\n'
        s_preamble += '2.2 0 8\n'
        s_preamble += '$EndMeshFormat\n'
        return s_preamble

    def _num_grids(self):
        # Find number of grids in each dimension
        max_dim = 3
        num_grids = np.zeros(max_dim + 1, dtype='int')
        for dim in range(max_dim + 1):
            num_grids[dim] = len(self.gb.grids_of_dimension(dim))

            # Identify the highest dimension
        while num_grids[-1] == 0:
            num_grids = num_grids[:-1]

            # We will pick the global point set from the highest dimensional
            # grid. The current implementation assumes there is a single grid
            # in that dimension. Taking care of multiple grids should not be
            # difficult, but it has not been necessary up to know.
            if num_grids[-1] != 1:
                raise NotImplementedError('Have not considered several grids\
                                          in the highest dimension')
        self.num_grids = num_grids

    def _points(self):
        # The global point set
        p = self.gb.grids_of_dimension(len(self.num_grids)-1)[0].nodes

        ls = '\n'
        s = '$Nodes' + ls
        s += str(p.shape[1]) + ls
        for i in range(p.shape[1]):
            s += str(i+1) + ' ' + str(p[0, i]) + ' ' + str(p[1, i]) + \
                    ' ' + str(p[2, i]) + ls
        s += '$EndNodes' + ls
        return s

    def _physical_names(self):
        ls = '\n'
        s = '$PhysicalNames' + ls

        # Use one physical name for each grid (including highest dimensional
        # one)
        s += str(self.gb.size()) + ls
        for i, g in enumerate(self.gb):
            dim = g[0].dim
            s += str(dim) + ' ' + str(i+1) + ' ' + 'GRID_' + \
                    str(g[1]['node_number']) + '_DIM_' + str(dim) + ls
        s += '$EndPhysicalNames' + ls
        return s

    def _elements(self):
        ls = '\n'
        s = '$Elements' + ls

        num_cells = 0
        for g, _ in self.gb:
            num_cells += g.num_cells
        s += str(num_cells) + ls

        # Element types (as specified by the gmsh .msh format), index by
        # dimensions. This assumes all cells are simplices.
        elem_type = [15, 1, 2, 4]
        for i, gr in enumerate(self.gb):
            g = gr[0]
            gn = str(gr[1]['node_number'])

            # Sanity check - all cells should be simplices
            assert np.all(np.diff(g.cell_nodes().indptr) == g.dim+1)

            # Write the cell-node relation as an num_cells x dim+1 array
            cn = g.cell_nodes().indices.reshape((g.num_cells, g.dim+1))

            et = str(elem_type[g.dim])
            for ci in range(g.num_cells):
                s += str(ci+1) + ' ' + et + ' ' + str(1) + ' ' + gn + ' '
                # There may be underlaying assumptions in gmsh on the ordering
                # of nodes.
                for d in range(g.dim+1):
                    # Increase vertex offset by 1
                    s += str(cn[ci, d] + 1) + ' '
                s += ls

        s += '$EndElements' + ls
        return s

#------------------ End of GmshGridBucketWriter------------------------------

def run_gmsh(in_file, out_file, dims, **kwargs):
    """
    Convenience function to run gmsh.

    Parameters:
        in_file (str): Name of gmsh configuration file (.geo)
        out_file (str): Name of output file for gmsh (.msh)
        dims (int): Number of dimensions gmsh should grid. If dims is less than
            the geometry dimensions, gmsh will grid all lower-dimensional
            objcets described in in_file (e.g. all surfaces embeded in a 3D
            geometry).
        **kwargs: Options passed on to gmsh. See gmsh documentation for
            possible values.

    Returns:
        double: Status of the generation, as returned by os.system. 0 means the
            simulation completed successfully, >0 signifies problems.

    """
    # Import config file to get location of gmsh executable.
    config = read_config.read()
    path_to_gmsh = config['gmsh_path']

    opts = ' '
    for key, val in kwargs.items():
        # Gmsh keywords are specified with prefix '-'
        if key[0] != '-':
            key = '-' + key
        opts += key + ' ' + str(val) + ' '

    if dims == 2:
        cmd = path_to_gmsh + ' -2 ' + in_file + ' -o ' + out_file + opts
    else:
        cmd = path_to_gmsh + ' -3 ' + in_file + ' -o ' + out_file + opts
    status = os.system(cmd)

    return status<|MERGE_RESOLUTION|>--- conflicted
+++ resolved
@@ -36,15 +36,11 @@
         else:
             self.nd = nd
 
-<<<<<<< HEAD
         self.lchar = mesh_size
         self.lchar_bound = mesh_size_bound
 
-        self.domain = domain
-=======
         if domain is not None:
             self.domain = domain
->>>>>>> 2df248fb
 
         self.mesh_size = mesh_size
         self.mesh_size_bound = mesh_size_bound
