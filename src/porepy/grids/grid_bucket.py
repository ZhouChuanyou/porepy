--- conflicted
+++ resolved
@@ -1341,7 +1341,6 @@
             num_nodes += g.num_nodes
             num_cells += g.num_cells
         s = (
-<<<<<<< HEAD
             "Mixed dimensional grid. \n"
             f"Maximum dimension present: {self.dim_max()} \n"
             f"Minimum dimension present: {self.dim_min()} \n"
@@ -1403,24 +1402,4 @@
                     f" with in total {num_mc} mortar cells\n"
                 )
 
-=======
-            f"Mixed dimensional grid. \n"
-            f"Maximum dimension {self.dim_max()}\n"
-            f"Minimum dimension {self.dim_min()}\n"
-            f"Size of highest dimensional grid: Cells: {num_cells}. "
-            f"Nodes: {num_nodes}\n"
-            f"In lower dimensions: \n"
-        )
-        for dim in range(self.dim_max() - 1, self.dim_min() - 1, -1):
-            gl = self.grids_of_dimension(dim)
-            s += f"{len(gl)} grids of dimension {dim}\n"
-        return s
-
-    def __repr__(self) -> str:
-        s = f"Grid bucket containing {self.num_graph_nodes()} grids:\n"
-        if self.num_graph_nodes() > 0:
-            for dim in range(self.dim_max(), self.dim_min() - 1, -1):
-                gl = self.grids_of_dimension(dim)
-                s += f"{len(gl)} grids of dimension {dim}\n"
->>>>>>> c8213f60
         return s