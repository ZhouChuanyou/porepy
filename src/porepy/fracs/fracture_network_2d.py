"""
Module contains class for representing a fracture network in a 2d domain.
"""
from __future__ import annotations

import copy
import csv
import logging
import time
from typing import Optional, Tuple, Union

import meshio
import numpy as np

import porepy as pp
import porepy.fracs.simplex
from porepy.fracs import tools
from porepy.fracs.line_fracture import LineFracture
from porepy.fracs.utils import linefractures_to_pts_edges, pts_edges_to_linefractures

from .gmsh_interface import GmshData2d, GmshWriter
from .gmsh_interface import Tags as GmshInterfaceTags

logger = logging.getLogger(__name__)


class FractureNetwork2d:
    """Class representation of a set of fractures in a 2D domain.

    The fractures are represented by their endpoints. Poly-line fractures are
    currently not supported. There is no requirement or guarantee that the
    fractures are contained within the specified domain. The fractures can be
    cut to a given domain by the function constrain_to_domain().

    The domain can be a general non-convex polygon.

    IMPLEMENTATION NOTE: The class is mainly intended for representation and meshing of
    a fracture network, however, it also contains some utility functions. The balance
    between these components may change in the future, specifically, utility functions
    may be removed.

    Parameters:
        pts: ``(shape=(2, num_pts))`` Start and endpoints of the fractures. Points
            can be shared by fractures.
        edges: ``(shape=(2 + num_tags, num_fracs), dtype=np.int8)``
            Fractures, defined as connections between the points.
            When accessing and changing the edges, ensure that ``dtype`` always remains
            an integer type.
        domain: The domain in which the fracture set is defined. If dictionary, it
            should contain keys 'xmin', 'xmax', 'ymin', 'ymax', each of which maps to a
            double giving the range of the domain. If np.array, it should be of size
            2 x n, and given the vertexes of the domain. The fractures need not lay
            inside the domain.
            TODO: The np.ndarray gives all kind of trouble with typing in other places.
            Should be dropped.
        tol: Tolerance used in geometric computations.

    """

    def __init__(
        self,
        fractures: Optional[list[LineFracture]] = None,
        domain: Optional[dict[str, float] | np.ndarray] = None,
        tol: float = 1e-8,
    ) -> None:
        """Define the fracture set.

        Parameters:
            fractures: Fractures that make up the network. Defaults to None, which will
                create a domain wihtout fractures. An empty list will be interpreted
                as None.
            domain: Domain specification. See ``self.impose_external_boundary()`` for
                details.
            tol: Tolerance used in geometric computations. Defaults to 1e-8.

        """

        self.pts: np.ndarray
        """Start and endpoints of the fractures. Points can be shared by fractures."""

        self.edges: np.ndarray
        """The fractures as an array of start and end points, referring to ``pts``

        Additional rows are optional tags of the fractures. In the standard form, the
        third row (first row of tags) identifies the type of edges, referring to the
        numbering system in GmshInterfaceTags. The second row of tags keeps track of the
        numbering of the edges (referring to the original order of the edges) in
        geometry processing like intersection removal. Additional tags can be assigned
        by the user.
        """

        self.tol = tol
        """Tolerance used in geometric computations."""

        self._fractures = [] if fractures is None else fractures
        """List of fractures.
        
        Internally transformed to points and edges.
        """
<<<<<<< HEAD

        if fractures is not None:
=======
        if fractures is not None and len(fractures) > 0:
>>>>>>> aa4759d4
            self.pts, self.edges = linefractures_to_pts_edges(self._fractures, self.tol)
        else:
            self.pts = np.zeros((2, 0))
            self.edges = np.zeros((2, 0), dtype=int)

        if isinstance(domain, np.ndarray):
            domain = pp.bounding_box.from_points(domain)

        self.domain: dict[str, float] | None = domain
        """The domain for this fracture network.

        The domain is defined by a dictionary with keys 'xmin', 'xmax', 'ymin', 'ymax'.
        If not specified, the domain will be set to the bounding box of the fractures.

        """

        self.tags: dict[int | str, np.ndarray] = dict()
        """Tags for the fractures."""
        # TODO: The current system of tags is a bit confusing, there is both self.tags
        # and the tags located in self.edges. The latter is used for the gmsh interface,
        # and there may be inconsistencies in the transfer of information between the
        # two systems.

        self.bounding_box_imposed: bool = False
        """Flag indicating whether the bounding box has been imposed."""

        ## PRIVATE

        self._decomposition: dict = dict()
        """Dictionary of geometric information obtained from the meshing process.

        This will include intersection points identified.
        """

        if not self._fractures:
            logger.info("Generated empty fracture set")
        elif self.pts is not None and self.edges is not None:
            logger.info(f"Generated a fracture set with {self.num_frac()} fractures")
            if self.pts.size > 0:
                logger.info(
                    f"Minimum point coordinates x: {self.pts[0].min():.2f}, \
                        y: {self.pts[1].min():.2f}",
                )
                logger.info(
                    f"Maximum point coordinates x: {self.pts[0].max():.2f}, \
                        y: {self.pts[1].max():.2f}",
                )
        else:
            raise ValueError(
                "Specify both points and connections for a 2d fracture network."
            )
        if domain is not None:
            logger.info(f"Domain specification : {str(domain)}")

    def add_network(self, fs):
        """Add this fracture set to another one, and return a new set.

        The new set may contain non-unique points and edges.

        It is assumed that the domains, if specified, are on a dictionary form.

        WARNING: Tags, in FractureSet.edges[2:] are preserved. If the two sets have
        different set of tags, the necessary rows and columns are filled with the value
        ``-1``, which equals no tag.

        Parameters:
            fs (FractureSet): Another set to be added

        Returns:
            New fracture set, containing all points and edges in both self and
                fs, and the union of the domains.

        """
        logger.info("Add fracture sets: ")
        logger.info(str(self))
        logger.info(str(fs))

        p = np.hstack((self.pts, fs.pts))
        e = np.hstack((self.edges[:2], fs.edges[:2] + self.pts.shape[1]))
        tags = {}
        # copy the tags of the first network
        for key, value in self.tags.items():
            fs_tag = fs.tags.get(key, [None] * fs.edges.shape[1])
            tags[key] = np.hstack((value, fs_tag))
        # copy the tags of the second network
        for key, value in fs.tags.items():
            if key not in tags:
                tags[key] = np.hstack(([None] * self.edges.shape[1], value))

        # Deal with tags
        # Create separate tag arrays for self and fs, with 0 rows if no tags exist
        if self.edges.shape[0] > 2:
            self_tags = self.edges[2:]
        else:
            self_tags = np.empty((0, self.num_frac()))
        if fs.edges.shape[0] > 2:
            fs_tags = fs.edges[2:]
        else:
            fs_tags = np.empty((0, fs.num_frac()))
        # Combine tags
        if self_tags.size > 0 or fs_tags.size > 0:
            n_self = self_tags.shape[0]
            n_fs = fs_tags.shape[0]
            if n_self < n_fs:
                extra_tags = np.full((n_fs - n_self, self.num_frac()), -1, dtype=int)
                self_tags = np.vstack((self_tags, extra_tags))
            elif n_self > n_fs:
                extra_tags = np.full((n_self - n_fs, fs.num_frac()), -1, dtype=int)
                fs_tags = np.vstack((fs_tags, extra_tags))
            tags = np.hstack((self_tags, fs_tags)).astype(int)
            e = np.vstack((e, tags))

        if self.domain is not None and fs.domain is not None:
            domain = {
                "xmin": np.minimum(self.domain["xmin"], fs.domain["xmin"]),
                "xmax": np.maximum(self.domain["xmax"], fs.domain["xmax"]),
                "ymin": np.minimum(self.domain["ymin"], fs.domain["ymin"]),
                "ymax": np.maximum(self.domain["ymax"], fs.domain["ymax"]),
            }
        elif self.domain is not None:
            domain = self.domain
        elif fs.domain is not None:
            domain = fs.domain
        else:
            domain = None

        fracs = pts_edges_to_linefractures(p, e)
        fn = FractureNetwork2d(fracs, domain, self.tol)
        fn.tags = tags
        return fn

    def mesh(
        self,
        mesh_args,
        tol: Optional[float] = None,
        do_snap: bool = True,
        constraints: Optional[np.ndarray] = None,
        file_name: Optional[str] = None,
        dfn: bool = False,
        tags_to_transfer: Optional[list[str]] = None,
        remove_small_fractures: bool = False,
        write_geo: bool = True,
        finalize_gmsh: bool = True,
        clear_gmsh: bool = False,
        **kwargs,
    ) -> pp.MixedDimensionalGrid:
        """Create MixedDimensionalGrid (mixed-dimensional grid) for this fracture network.

        Parameters:
            mesh_args: Arguments passed on to mesh size control
            tol (double, optional): Tolerance used for geometric computations.
                Defaults to the tolerance of this network.
            do_snap (boolean, optional): Whether to snap lines to avoid small
                segments. Defaults to True.
            constraints (np.array of int): Index of network edges that should not
                generate lower-dimensional meshes, but only act as constraints in
                the meshing algorithm.
            dfn (boolean, optional): If True, a DFN mesh (of the network, but not
                the surrounding matrix) is created.
            tags_to_transfer (list of key, optional default None): The tags of
                the network are passed to the fracture grids.
            remove_small_fractures
                Whether to remove small fractures. FIXME: expand documentation.
            write_geo (bool, optional): If True (default), the gmsh configuration
                will be written to a .geo_unrolled file.
            finalize_gmsh (boolean): If True (default), the port to Gmsh is closed when
                meshing is completed. On repeated invocations of Gmsh in the same Python
                session, a memory leak in Gmsh may cause reduced performance (written
                spring 2021). In these cases, it may be better to finalize gmsh externally
                to this class. See also clear_gmsh.
            clear_gmsh (boolean, optional): If True, the geometry representation in gmsh
                is deleted when meshing is completed. This is of use only if finalize_gmsh
                is set to False, in which case it may be desirable to delete the old
                geometry before adding a new one. Defaults to False.

        Returns:
            MixedDimensionalGrid: Mixed-dimensional mesh.

        """
        if file_name is None:
            file_name = "gmsh_frac_file.msh"
        # No constraints if not available.
        if constraints is None:
            constraints = np.empty(0, dtype=int)
        else:
            constraints = np.atleast_1d(constraints)
        assert isinstance(constraints, np.ndarray)

        gmsh_repr = self.prepare_for_gmsh(
            mesh_args, tol, do_snap, constraints, dfn, remove_small_fractures
        )
        gmsh_writer = GmshWriter(gmsh_repr)

        # Consider the dimension of the problem, normally 2d but if dfn is true 1d
        ndim = 2 - int(dfn)

        gmsh_writer.generate(
            file_name,
            ndim,
            write_geo=write_geo,
            finalize=finalize_gmsh,
            clear_gmsh=clear_gmsh,
        )

        if dfn:
            # Create list of grids
            subdomains = porepy.fracs.simplex.line_grid_from_gmsh(
                file_name, constraints=constraints
            )

        else:
            # Create list of grids
            subdomains = porepy.fracs.simplex.triangle_grid_from_gmsh(
                file_name, constraints=constraints
            )

        if tags_to_transfer:
            # preserve tags for the fractures from the network
            # we are assuming a coherent numeration between the network
            # and the created grids
            frac = np.setdiff1d(
                np.arange(self.edges.shape[1]), constraints, assume_unique=True
            )
            for idg, g in enumerate(subdomains[1 - int(dfn)]):
                for key in np.atleast_1d(tags_to_transfer):
                    if key not in g.tags:
                        g.tags[key] = self.tags[key][frac][idg]

        # Assemble in grid bucket
        return pp.meshing.subdomains_to_mdg(subdomains, **kwargs)

    def prepare_for_gmsh(
        self,
        mesh_args: dict,
        tol: Optional[float] = None,
        do_snap: bool = True,
        constraints: Optional[np.ndarray] = None,
        dfn: bool = False,
        remove_small_fractures: bool = False,
    ) -> GmshData2d:
        """Process network intersections and write a gmsh .geo configuration file,
        ready to be processed by gmsh.

        NOTE: Consider using the mesh() function instead to get a ready MixedDimensionalGrid.

        Parameters:
            mesh_args: Arguments passed on to mesh size control
            tol (double, optional): Tolerance used for geometric computations.
                Defaults to the tolerance of this network.
            do_snap (boolean, optional): Whether to snap lines to avoid small
                segments. Defaults to True.
            constraints (np.array of int): Index of network edges that should not
                generate lower-dimensional meshes, but only act as constraints in
                the meshing algorithm.
            dfn (boolean, optional): If True, a DFN mesh (of the network, but not
                the surrounding matrix) is created.
                remove_small_fractures
                Whether to remove small fractures. FIXME: expand documentation.

        Returns:
            MixedDimensionalGrid: Mixed-dimensional mesh.

        """

        if tol is None:
            tol = self.tol

        # No constraints if not available.
        if constraints is None:
            constraints = np.empty(0, dtype=int)
        else:
            constraints = np.atleast_1d(constraints)
        assert isinstance(constraints, np.ndarray)
        constraints = np.sort(constraints)

        p = self.pts
        e = self.edges

        num_edge_orig = e.shape[1]

        # Snap points to edges
        if do_snap and p is not None and p.size > 0:
            p, _ = self._snap_fracture_set(p, snap_tol=tol)

        self.pts = p

        if remove_small_fractures:
            # fractures smaller than the prescribed tolerance are removed
            to_delete = np.where(self.length() < tol)[0]
            self.edges = np.delete(self.edges, to_delete, axis=1)

            # remove also the fractures in the tags
            for key, value in self.tags.items():
                self.tags[key] = np.delete(value, to_delete)

        if not self.bounding_box_imposed:
            edges_kept, edges_deleted = self.impose_external_boundary(
                self.domain, add_domain_edges=not dfn
            )
            # Find edges of constraints to delete
            to_delete = np.where(np.isin(constraints, edges_deleted))[0]

            # Adjust constraint indices: Must be decreased for all deleted lines with
            # lower index, and increased for all lines with lower index that have been
            # split.
            adjustment = np.zeros(num_edge_orig, dtype=int)
            # Deleted edges give an index reduction of 1
            adjustment[edges_deleted] = -1

            # identify edges that have been split
            num_occ = np.bincount(edges_kept, minlength=adjustment.size)

            # Not sure what to do with split constraints; it should not be difficult,
            # but the current implementation does not cover it.
            assert np.all(num_occ[constraints] < 2)

            # Splitting of fractures give an increase of index corresponding to the number
            # of repeats. The clip avoids negative values for deleted edges, these have
            # been accounted for before. Maybe we could merge the two adjustments.
            adjustment += np.clip(num_occ - 1, 0, None)

            # Do the real adjustment
            constraints += np.cumsum(adjustment)[constraints]

            # Delete constraints corresponding to deleted edges
            constraints = np.delete(constraints, to_delete)

            # FIXME: We do not keep track of indices of fractures and constraints
            # before and after imposing the boundary.

        # The fractures should also be snapped to the boundary.
        if do_snap:
            self._snap_to_boundary(snap_tol=tol)

        # remove the edges that overlap the boundary
        to_delete = self._edges_overlapping_boundary(tol)
        self.edges = np.delete(self.edges, to_delete, axis=1)

        # if a non boundary edge is removed, orphan points may be present. Remove them
        new_pts_id = self._remove_orphan_pts()
        self._decomposition["domain_boundary_points"] = new_pts_id[
            self._decomposition["domain_boundary_points"]
        ]

        # uniquify the points
        self.pts, _, old_2_new = pp.utils.setmembership.uniquify_point_set(
            self.pts, tol=self.tol
        )
        self.edges = old_2_new[self.edges]
        self._decomposition["domain_boundary_points"] = old_2_new[
            self._decomposition["domain_boundary_points"]
        ]

        # map the constraint index
        index_map = np.where(np.logical_not(to_delete))[0]
        mapped_constraints = np.arange(index_map.size)[np.in1d(index_map, constraints)]

        # update the tags
        for key, value in self.tags.items():
            self.tags[key] = np.delete(value, to_delete)

        self._find_and_split_intersections(mapped_constraints)
        # Insert auxiliary points and determine mesh size.
        # _insert_auxiliary_points(..) does both.
        # _set_mesh_size_without_auxiliary_points() sets the mesh size
        # to the existing points. This is only done for DFNs, but could
        # also be used for any grid if that is desired.
        if not dfn:
            self._insert_auxiliary_points(**mesh_args)
        else:
            self._set_mesh_size_without_auxiliary_points(**mesh_args)

        # Transfer data to the format expected by the gmsh interface.
        # This requires some information processing and translation between data
        # formats: In the geometry processing undertaken up to this point, it has been
        # convenient to use numerical values for identifying the different line types
        # (fracture, constraint, boundary). For the Gmsh processing, a string-based
        # system is used, as this is more readable and closer to the system employed in
        # Gmsh. In practice, this requires translating from GmshInterfaceTags values to
        # names.
        # In addition to this translation, the below code also does some interpretation
        # of the information obtained during geometry processing.

        decomp = self._decomposition

        edges = decomp["edges"]
        # Information about line types is found in the third row of edges
        edge_types = edges[2]

        # Process information about lines that should be tagged as physical by Gmsh.
        # These are fractures, domain boundaries and auxiliary (constraints).
        # phys_line_tags is a mapping from line index to the Tag.
        phys_line_tags: dict[int, GmshInterfaceTags] = {}

        for ei, tag in enumerate(edge_types):
            if tag in (
                GmshInterfaceTags.FRACTURE.value,
                GmshInterfaceTags.DOMAIN_BOUNDARY_LINE.value,
                GmshInterfaceTags.AUXILIARY_LINE.value,
            ):
                # Note: phys_line_tags contains the GmshInterfaceTags instead of
                # the numbers in edges[2].
                phys_line_tags[ei] = GmshInterfaceTags(tag)

        # Tag all points that have been defined as intersections between fractures.
        # phys_point_tags is a mapping from the point index to the tag.
        phys_point_tags: dict[int, GmshInterfaceTags] = {
            i: GmshInterfaceTags.FRACTURE_INTERSECTION_POINT
            for i in decomp["intersections"]
        }

        # Find points on the boundary, and mark these as physical points.
        point_on_boundary = edges[
            :2, edge_types == GmshInterfaceTags.DOMAIN_BOUNDARY_LINE.value
        ].ravel()
        phys_point_tags.update(
            {pi: GmshInterfaceTags.DOMAIN_BOUNDARY_POINT for pi in point_on_boundary}
        )

        # Find points that are both on the boundary and on a fracture. These have
        # a special tag, thus override the values set for normal boundary points.
        point_on_fracture = edges[
            :2, edge_types == GmshInterfaceTags.FRACTURE.value
        ].ravel()
        fracture_boundary_points = np.intersect1d(point_on_fracture, point_on_boundary)
        phys_point_tags.update(
            {
                pi: GmshInterfaceTags.FRACTURE_BOUNDARY_POINT
                for pi in fracture_boundary_points
            }
        )

        data = GmshData2d(
            pts=decomp["points"],
            mesh_size=decomp["mesh_size"],
            lines=edges,
            physical_points=phys_point_tags,
            physical_lines=phys_line_tags,
        )
        return data

    def _find_and_split_intersections(self, constraints: np.ndarray) -> None:
        """Unified description of points and lines for domain and fractures.

        FIXME: update documentation
        Parameters
        ----------
        constraints
            Indices of Fractures which should be considered meshing constraints,
            not as physical objects.

        Returns
        -------

        """
        points = self.pts
        edges = self.edges

        if not np.all(np.diff(edges[:2], axis=0) != 0):
            raise ValueError("Found a point edge in splitting of edges")

        tags = np.zeros((2, edges.shape[1]), dtype=int)

        tags[0][
            np.logical_not(self.tags["boundary"])
        ] = GmshInterfaceTags.FRACTURE.value
        tags[0][self.tags["boundary"]] = GmshInterfaceTags.DOMAIN_BOUNDARY_LINE.value
        tags[0][constraints] = GmshInterfaceTags.AUXILIARY_LINE.value

        tags[1] = np.arange(edges.shape[1])

        edges = np.vstack((edges, tags))

        # Ensure unique description of points
        pts_all, _, old_2_new = pp.utils.setmembership.uniquify_point_set(
            points, tol=self.tol
        )
        edges[:2] = old_2_new[edges[:2]]
        to_remove = np.where(edges[0, :] == edges[1, :])[0]
        lines = np.delete(edges, to_remove, axis=1)

        self._decomposition["domain_boundary_points"] = old_2_new[
            self._decomposition["domain_boundary_points"]
        ]

        # In some cases the fractures and boundaries impose the same constraint
        # twice, although it is not clear why. Avoid this by uniquifying the lines.
        # This may disturb the line tags in lines[2], but we should not be
        # dependent on those.
        li = np.sort(lines[:2], axis=0)
        _, new_2_old, old_2_new = pp.utils.setmembership.unique_columns_tol(
            li, tol=self.tol
        )
        lines = lines[:, new_2_old]

        if not np.all(np.diff(lines[:2], axis=0) != 0):
            raise ValueError(
                "Found a point edge in splitting of edges after merging points"
            )

        # We split all fracture intersections so that the new lines do not
        # intersect, except possible at the end points
        logger.info("Remove edge crossings")
        tm = time.time()

        pts_split, lines_split, *_ = pp.intersections.split_intersecting_segments_2d(
            pts_all, lines, tol=self.tol
        )
        logger.info("Done. Elapsed time " + str(time.time() - tm))

        # Ensure unique description of points
        pts_split, _, old_2_new = pp.utils.setmembership.uniquify_point_set(
            pts_split, tol=self.tol
        )
        lines_split[:2] = old_2_new[lines_split[:2]]
        # FIXME: Should the following two code lines operate on "split_lines"?
        to_remove = np.where(lines[0, :] == lines[1, :])[0]
        lines = np.delete(lines, to_remove, axis=1)

        self._decomposition["domain_boundary_points"] = old_2_new[
            self._decomposition["domain_boundary_points"]
        ]

        # Remove lines with the same start and end-point.
        # This can be caused by L-intersections, or possibly also if the two
        # endpoints are considered equal under tolerance tol.
        remove_line_ind = np.where(np.diff(lines_split[:2], axis=0)[0] == 0)[0]
        lines_split = np.delete(lines_split, remove_line_ind, axis=1)

        # TODO: This operation may leave points that are not referenced by any
        # lines. We should probably delete these.

        # We find the end points that are shared by more than one intersection
        intersections = self._find_intersection_points(lines_split)

        self._decomposition.update(
            {
                "points": pts_split,
                "edges": lines_split,
                "intersections": intersections,
                "domain": self.domain,
            }
        )

    def _find_intersection_points(self, lines: np.ndarray) -> np.ndarray:

        frac_id = np.ravel(lines[:2, lines[2] == GmshInterfaceTags.FRACTURE.value])
        _, frac_ia, frac_count = np.unique(frac_id, True, False, True)

        # In the case we have auxiliary points remove do not create a 0d point in
        # case one intersects a single fracture. In the case of multiple fractures intersection
        # with an auxiliary point do consider the 0d.
        aux_id = np.logical_or(
            lines[2] == GmshInterfaceTags.AUXILIARY_LINE.value,
            lines[2] == GmshInterfaceTags.DOMAIN_BOUNDARY_LINE.value,
        )
        if np.any(aux_id):
            aux_id = np.ravel(lines[:2, aux_id])
            _, aux_ia, aux_count = np.unique(aux_id, True, False, True)

            # It can probably be done more efficiently, but currently we rarely use the
            # auxiliary points in 2d
            for a in aux_id[aux_ia[aux_count > 1]]:
                # if a match is found decrease the frac_count only by one, this prevents
                # the multiple fracture case to be handled wrongly
                frac_count[frac_id[frac_ia] == a] -= 1

        return frac_id[frac_ia[frac_count > 1]]

    def _insert_auxiliary_points(
        self,
        mesh_size_frac: Optional[float] = None,
        mesh_size_bound: Optional[float] = None,
        mesh_size_min: Optional[float] = None,
    ) -> None:
        # Mesh size
        # Tag points at the domain corners
        logger.info("Determine mesh size")
        tm = time.time()

        p = self._decomposition["points"]
        lines = self._decomposition["edges"]
        boundary_pt_ind = self._decomposition["domain_boundary_points"]

        mesh_size, pts_split, lines = tools.determine_mesh_size(
            p,
            boundary_pt_ind,
            lines,
            mesh_size_frac=mesh_size_frac,
            mesh_size_bound=mesh_size_bound,
            mesh_size_min=mesh_size_min,
        )

        logger.info("Done. Elapsed time " + str(time.time() - tm))

        self._decomposition["points"] = pts_split
        self._decomposition["edges"] = lines
        self._decomposition["mesh_size"] = mesh_size

    def _set_mesh_size_without_auxiliary_points(
        self,
        mesh_size_frac: Optional[float] = None,
        mesh_size_bound: Optional[float] = None,
        mesh_size_min: Optional[float] = None,
    ) -> None:
        """
        Set the "vanilla" mesh size to points. No attempts at automatically
        determine the mesh size is done and no auxiliary points are inserted.
        Fracture points are given the mesh_size_frac mesh size and the domain
        boundary is given the mesh_size_bound mesh size. mesh_size_min is unused.
        """
        # Gridding size
        # Tag points at the domain corners
        logger.info("Determine mesh size")
        tm = time.time()

        boundary_pt_ind = self._decomposition["domain_boundary_points"]
        num_pts = self._decomposition["points"].shape[1]

        val = 1.0

        if mesh_size_frac is not None:
            val = mesh_size_frac
        # One value for each point to distinguish between val and val_bound.
        vals = val * np.ones(num_pts)
        if mesh_size_bound is not None:
            vals[boundary_pt_ind] = mesh_size_bound
        logger.info("Done. Elapsed time " + str(time.time() - tm))
        self._decomposition["mesh_size"] = vals

    def impose_external_boundary(
        self,
        domain: Optional[Union[dict, np.ndarray]] = None,
        add_domain_edges: bool = True,
    ) -> Tuple[np.ndarray, np.ndarray]:
        """
        Constrain the fracture network to lie within a domain.

        Fractures outside the imposed domain will be deleted.

        The domain will be added to self.pts and self.edges, if add_domain_edges is True.
        The domain boundary edges can be identified from self.tags['boundary'].

        Args:
            domain (dict or np.array, optional): Domain. See __init__ for description.
                if not provided, self.domain will be used.
            add_domain_edges(bool, optional): Include or not the boundary edges and pts in
                the list of edges. Default value True.

        Returns:
            edges_deleted (np.array): Index of edges that were outside the bounding box
                and therefore deleted.

        """
        if domain is None:
            domain = self.domain

        if isinstance(domain, dict):
            # First create lines that define the domain
            x_min = domain["xmin"]
            x_max = domain["xmax"]
            y_min = domain["ymin"]
            y_max = domain["ymax"]
            dom_p: np.ndarray = np.array(
                [[x_min, x_max, x_max, x_min], [y_min, y_min, y_max, y_max]]
            )
            dom_lines = np.array([[0, 1], [1, 2], [2, 3], [3, 0]]).T
        else:
            assert isinstance(domain, np.ndarray)
            dom_p = domain
            tmp = np.arange(dom_p.shape[1])
            dom_lines = np.vstack((tmp, (tmp + 1) % dom_p.shape[1]))

        # Constrain the edges to the domain
        p, e, edges_kept = pp.constrain_geometry.lines_by_polygon(
            dom_p, self.pts, self.edges
        )

        # Special case where an edge has one point on the boundary of the domain,
        # the other outside the domain. In this case the edge should be removed.
        # The edge will have been cut so that the endpoints coincide. Look for
        # such edges
        _, _, n2o = pp.utils.setmembership.uniquify_point_set(p, self.tol)
        reduced_edges = n2o[e]
        not_point_edge = np.diff(reduced_edges, axis=0).ravel() != 0

        # The point involved in point edges may be superfluous in the description
        # of the fracture network; this we will deal with later. For now, simply
        # remove the point edge.
        e = e[:, not_point_edge]
        edges_kept = edges_kept[not_point_edge]

        edges_deleted = np.setdiff1d(np.arange(self.edges.shape[1]), edges_kept)

        # Define boundary tags. Set False to all existing edges (after cutting those
        # outside the boundary).
        boundary_tags = self.tags.get("boundary", np.zeros(e.shape[1], dtype=bool))

        if add_domain_edges:
            num_p = p.shape[1]
            # Add the domain boundary edges and points
            self.edges = np.hstack((e, dom_lines + num_p))
            self.pts = np.hstack((p, dom_p))
            # preserve the tags
            for key, value in self.tags.items():
                self.tags[key] = np.hstack(
                    (
                        value[edges_kept],
                        GmshInterfaceTags.DOMAIN_BOUNDARY_LINE.value
                        * np.ones(dom_lines.shape[1], dtype=int),
                    )
                )

            # Define the new boundary tags
            new_boundary_tags = np.hstack(
                [boundary_tags, np.ones(dom_lines.shape[1], bool)]
            )
            self.tags["boundary"] = np.array(new_boundary_tags)

            self._decomposition["domain_boundary_points"] = num_p + np.arange(
                dom_p.shape[1], dtype=int
            )
        else:
            self.tags["boundary"] = boundary_tags
            self._decomposition["domain_boundary_points"] = np.empty(0, dtype=int)
            self.edges = e
            self.pts = p

        self.bounding_box_imposed = True
        return edges_kept, edges_deleted

    def _snap_fracture_set(
        self,
        pts: np.ndarray,
        snap_tol: float,
        termination_tol: float = 1e-2,
        max_iter: int = 100,
    ) -> Tuple[np.ndarray, bool]:
        """Snap vertexes of a set of fracture lines embedded in 2D, so that small
        distances between lines and vertexes are removed.

        This is intended as a utility function to preprocess a fracture network
            before meshing. The function may change both connectivity and orientation
            of individual fractures in the network. Specifically, fractures that
            almost form a T-intersection (or L), may be connected, while
            X-intersections with very short branches may be truncated to T-intersections.

        The modification snaps vertexes to the closest point on the adjacent line.
            This will in general change the orientation of the fracture with the
            snapped vertex. The alternative, to prolong the fracture along its existing
            orientation, may result in very long fractures for almost intersecting
            lines. Depending on how the fractures are ordered, the same point may
            need to be snapped to a segment several times in an iterative process.

        The algorithm is *not* deterministic, in the sense that if the ordering of
            the fractures is permuted, the snapped fracture network will be slightly
            different.

        Parameters:
            pts (np.array, 2 x n_pts): Array of start and endpoints for fractures.
            snap_tol (double): Snapping tolerance. Distances below this will be
                snapped.
            termination_tol (double): Minimum point movement needed for the
                iterations to continue.
            max_iter (int, optional): Maximum number of iterations. Defaults to
                100.

        Returns:
            np.array (2 x n_pts): Copy of the point array, with modified point
                coordinates.
            boolean: True if the iterations converged within allowed number of
                iterations.

        """
        pts_orig = pts.copy()
        edges = self.edges
        counter = 0
        while counter < max_iter:
            pn = pp.constrain_geometry.snap_points_to_segments(pts, edges, tol=snap_tol)
            diff = np.max(np.abs(pn - pts))
            logger.debug("Iteration " + str(counter) + ", max difference" + str(diff))
            pts = pn
            if diff < termination_tol:
                break
            counter += 1

        if counter < max_iter:
            logger.info(
                "Fracture snapping converged after " + str(counter) + " iterations"
            )
            logger.info("Maximum modification " + str(np.max(np.abs(pts - pts_orig))))
            return pts, True
        else:
            logger.warning("Fracture snapping failed to converge")
            logger.warning("Residual: " + str(diff))
            return pts, False

    def _snap_to_boundary(self, snap_tol: float):
        """Snap points to the domain boundary.

        The function modifies self.pts.
        Parameters
        ----------
        snap_tol
            Tolerance. Internal points which are a distance d<snap_tol
            away from the boundary will be snapped to the boundary.

        Returns
        -------

        """
        is_bound = self.tags["boundary"]
        # interior edges
        interior_edges = self.edges[:2, np.logical_not(is_bound)]
        # Index of interior points
        interior_pt_ind = np.unique(interior_edges)
        # Snap only to boundary edges (snapping of fractures internally is another
        # operation, see self._snap_fracture_set()
        bound_edges = self.edges[:2, is_bound]

        # Use function to snap the points
        snapped_pts = pp.constrain_geometry.snap_points_to_segments(
            self.pts, bound_edges, snap_tol, p_to_snap=self.pts[:, interior_pt_ind]
        )

        # Replace the
        self.pts[:, interior_pt_ind] = snapped_pts

    def _edges_overlapping_boundary(self, tol: float):
        # access array for boundary and internal edges
        is_bound = self.tags["boundary"]
        is_internal = np.logical_not(is_bound)

        # boundary edges by points
        start_bound_pts = self.pts[:, self.edges[0, is_bound]]
        end_bound_pts = self.pts[:, self.edges[1, is_bound]]

        overlap = np.zeros(self.edges.shape[1], dtype=bool)
        # loop on all the internal edges and check whether they should be removed
        for ind in np.where(is_internal)[0]:
            # define the start and end point of the current internal edge
            start = self.pts[:, self.edges[0, ind]]
            end = self.pts[:, self.edges[1, ind]]
            # check if the current internal edge is overlapping the boundary
            overlap[ind] = pp.distances.segment_overlap_segment_set(
                start, end, start_bound_pts, end_bound_pts, tol=tol
            )

        return overlap

    """
    End of methods related to meshing
    ---------------------------------
    """

    def _decompose_domain(self, domain, num_x, ny=None):
        x0 = domain["xmin"]
        dx = (domain["xmax"] - domain["xmin"]) / num_x

        if "ymin" in domain.keys() and "ymax" in domain.keys():
            y0 = domain["ymin"]
            dy = (domain["ymax"] - domain["ymin"]) / ny
            return x0, y0, dx, dy
        else:
            return x0, dx

    def constrain_to_domain(self, domain=None):
        """Constrain the fracture network to lay within a specified domain.

        Fractures that cross the boundary of the domain will be cut to lay
        within the boundary. Fractures that lay completely outside the domain
        will be dropped from the constrained description.

        TODO: Also return an index map from new to old fractures.

        Parameters:
            domain (dictionary, None): Domain specification, in the form of a
                dictionary with fields 'xmin', 'xmax', 'ymin', 'ymax'. If not
                provided, the domain of this object will be used.

        Returns:
            FractureNetwork2d: Initialized by the constrained fractures, and the
                specified domain.

        """
        if domain is None:
            domain = self.domain

        p_domain = self._domain_to_points(domain)

        p, e, _ = pp.constrain_geometry.lines_by_polygon(p_domain, self.pts, self.edges)
        fracs = pts_edges_to_linefractures(p, e)

        return FractureNetwork2d(fracs, domain, self.tol)

    def _domain_to_points(self, domain):
        """Helper function to convert a domain specification in the form of
        a dictionary into a point set.

        If the domain is already a point set, nothing happens

        """
        if domain is None:
            domain = self.domain

        if isinstance(domain, dict):
            p00 = np.array([domain["xmin"], domain["ymin"]]).reshape((-1, 1))
            p10 = np.array([domain["xmax"], domain["ymin"]]).reshape((-1, 1))
            p11 = np.array([domain["xmax"], domain["ymax"]]).reshape((-1, 1))
            p01 = np.array([domain["xmin"], domain["ymax"]]).reshape((-1, 1))
            return np.hstack((p00, p10, p11, p01))

        else:
            return domain

    # Methods for copying fracture network
    def copy(self) -> "pp.FractureNetwork2d":
        """Create deep copy of the network.

        The method will create a deep copy of all fractures, as well as the domain, of
        the network. Note that if the fractures have had extra points imposed as part
        of a meshing procedure, these will be included in the copied fractures.

        Returns:
            pp.FractureNetwork2d.

        See also:
            self.snapped_copy(), self.copy_with_split_intersections()

        """
        if len(self._fractures) == 0:
            fractures_new = None
        else:
            fractures_new = copy.deepcopy(self._fractures)

        domain = self.domain
        if domain is not None:
<<<<<<< HEAD
            # Get a deep copy of domain, but no need to do that if domain is None
            domain = copy.deepcopy(domain)
=======
            if domain.is_boxed:
                box = copy.deepcopy(domain.bounding_box)
                domain = pp.Domain(bounding_box=box)
            else:
                polytope = domain.polytope.copy()
                domain = pp.Domain(polytope=polytope)

>>>>>>> aa4759d4
        fn = FractureNetwork2d(fractures_new, domain, self.tol)
        fn.tags = self.tags.copy()

        return fn

    def snapped_copy(self, tol: float) -> "pp.FractureNetwork2d":
        """Modify point definition so that short branches are removed, and
        almost intersecting fractures become intersecting.

        Parameters:
            tol (double): Threshold for geometric modifications. Points and
                segments closer than the threshold may be modified.

        Returns:
            FractureNetwork2d: A new network with modified point coordinates.

        See also:
            self.copy(), self.copy_with_split_intersections()

        """
        # We will not modify the original fractures
        p = self.pts.copy()
        e = self.edges.copy()

        # Prolong
        p = pp.constrain_geometry.snap_points_to_segments(p, e, tol)
        fracs = pts_edges_to_linefractures(p, e)

        return FractureNetwork2d(fracs, self.domain, self.tol)

    def copy_with_split_intersections(
        self, tol: Optional[float] = None
    ) -> "pp.FractureNetwork2d":
        """Create a new FractureSet, with all fracture intersections removed

        Parameters:
            tol (optional): Tolerance used in geometry computations when
                splitting fractures. Defaults to the tolerance of this network.

        Returns:
            FractureSet: New set, where all intersection points are added so that
                the set only contains non-intersecting branches.

        See also:
            self.copy(), self.snapped_copy()

        """
        if tol is None:
            tol = self.tol

        # FIXME: tag_info may contain useful information if segments are intersecting.
        # Since the function called in general can return 3 or 4 values (but we know
        # it will return 4 here), we first store the returned values in a tuple, and
        # then unpack the tuple into the individual variables.
        result = pp.intersections.split_intersecting_segments_2d(
            self.pts, self.edges, tol=self.tol, return_argsort=True
        )
        assert len(result) == 4, "Unexpected number of return values"
        p, e, argsort, tag_info = result  # type: ignore
        # map the tags
        tags = {}
        for key, value in self.tags.items():
            tags[key] = value[argsort]

        fracs = pts_edges_to_linefractures(p, e)
        fn = FractureNetwork2d(fracs, self.domain, tol=tol)
        fn.tags = tags

        return fn

    # --------- Methods for analysis of the fracture set

    def as_graph(self, split_intersections=True):
        """Represent the fracture set as a graph, using the networkx data structure.

        By default, the fractures will first be split into non-intersecting branches.

        Parameters:
            split_intersections (boolean, optional): If True (default), the network
                is split into non-intersecting branches before invoking the graph
                representation.

        Returns:
            networkx.graph: Graph representation of the network, using the networkx
                data structure.
            FractureSet: This fracture set, split into non-intersecting branches.
                Only returned if split_intersections is True

        """
        if split_intersections:
            split_network = self.split_intersections()
            pts = split_network.pts
            edges = split_network.edges
        else:
            edges = self.edges
            pts = self.pts

        import networkx as nx

        G = nx.Graph()
        for pi in range(pts.shape[1]):
            G.add_node(pi, coordinate=pts[:, pi])

        for ei in range(edges.shape[1]):
            tags = {}
            for key, value in split_network.tags.items():
                tags[key] = value[ei]
            G.add_edge(edges[0, ei], edges[1, ei], labels=tags)

        if split_intersections:
            return G, split_network
        else:
            return G

    # --------- Utility functions below here

    def num_frac(self):
        """Return the number of fractures stored"""
        return self.edges.shape[1]

    def _remove_orphan_pts(self):
        """Remove points that are not part of any edge. Modify the numerations accordingly"""

        pts_id = np.unique(self.edges)
        all_pts_id = np.arange(self.pts.shape[1])

        # determine the orphan points
        to_keep = np.ones(all_pts_id.size, dtype=np.bool)
        to_keep[np.setdiff1d(all_pts_id, pts_id, assume_unique=True)] = False

        # create the map between the old and new
        new_pts_id = -np.ones(all_pts_id.size, dtype=np.int)
        new_pts_id[to_keep] = np.arange(pts_id.size)

        # update the edges numeration
        self.edges = new_pts_id[self.edges]
        # update the points
        self.pts = self.pts[:, pts_id]

        return new_pts_id

    def start_points(self, fi=None):
        """Get start points of all fractures, or a subset.

        Parameters:
            fi (np.array or int, optional): Index of the fractures for which the
                start point should be returned. Either a numpy array, or a single
                int. In case of multiple indices, the points are returned in the
                order specified in fi. If not specified, all start points will be
                returned.

        Returns:
            np.array, 2 x num_frac: Start coordinates of all fractures.

        """
        if fi is None:
            fi = np.arange(self.num_frac())

        p = self.pts[:, self.edges[0, fi]]
        # Always return a 2-d array
        if p.size == 2:
            p = p.reshape((-1, 1))
        return p

    def end_points(self, fi=None):
        """Get start points of all fractures, or a subset.

        Parameters:
            fi (np.array or int, optional): Index of the fractures for which the
                end point should be returned. Either a numpy array, or a single
                int. In case of multiple indices, the points are returned in the
                order specified in fi. If not specified, all end points will be
                returned.

        Returns:
            np.array, 2 x num_frac: End coordinates of all fractures.

        """
        if fi is None:
            fi = np.arange(self.num_frac())

        p = self.pts[:, self.edges[1, fi]]
        # Always return a 2-d array
        if p.size == 2:
            p = p.reshape((-1, 1))
        return p

    def get_points(self, fi=None):
        """Return start and end points for a specified fracture.

        Parameters:
            fi (np.array or int, optional): Index of the fractures for which the
                end point should be returned. Either a numpy array, or a single
                int. In case of multiple indices, the points are returned in the
                order specified in fi. If not specified, all end points will be
                returned.

        Returns:
            np.array, 2 x num_frac: End coordinates of all fractures.
            np.array, 2 x num_frac: End coordinates of all fractures.

        """
        return self.start_points(fi), self.end_points(fi)

    def length(self, fi=None):
        """
        Compute the total length of the fractures, based on the fracture id.
        The output array has length as unique(frac) and ordered from the lower index
        to the higher.

        Parameters:
            fi (np.array, or int): Index of fracture(s) where length should be
                computed. Refers to self.edges

        Return:
            np.array: Length of each fracture

        """
        if fi is None:
            fi = np.arange(self.num_frac())
        fi = np.asarray(fi)

        # compute the length for each segment
        norm = lambda e0, e1: np.linalg.norm(self.pts[:, e0] - self.pts[:, e1])
        length = np.array([norm(e[0], e[1]) for e in self.edges.T])

        # compute the total length based on the fracture id
        tot_l = lambda f: np.sum(length[np.isin(fi, f)])
        return np.array([tot_l(f) for f in np.unique(fi)])

    def orientation(self, fi=None):
        """Compute the angle of the fractures to the x-axis.

        Parameters:
            fi (np.array, or int): Index of fracture(s) where length should be
                computed. Refers to self.edges

        Return:
            angle: Orientation of each fracture, relative to the x-axis.
                Measured in radians, will be a number between 0 and pi.

        """
        if fi is None:
            fi = np.arange(self.num_frac())
        fi = np.asarray(fi)

        # compute the angle for each segment
        alpha = lambda e0, e1: np.arctan2(
            self.pts[1, e0] - self.pts[1, e1], self.pts[0, e0] - self.pts[0, e1]
        )
        a = np.array([alpha(e[0], e[1]) for e in self.edges.T])

        # compute the mean angle based on the fracture id
        mean_alpha = lambda f: np.mean(a[np.isin(fi, f)])
        mean_a = np.array([mean_alpha(f) for f in np.unique(fi)])

        # we want only angles in (0, pi)
        mask = mean_a < 0
        mean_a[mask] = np.pi - np.abs(mean_a[mask])
        mean_a[mean_a > np.pi] -= np.pi

        return mean_a

    def compute_center(self, p=None, edges=None):
        """Compute center points of a set of fractures.

        Parameters:
            p (np.array, 2 x n , optional): Points used to describe the fractures.

                defaults to the fractures in this set.
            edges (np.array, 2 x num_frac, optional): Indices, referring to pts, of the start
                and end points of the fractures for which the centres should be computed.
                Defaults to the fractures of this set.

        Returns:
            np.array, 2 x num_frac: Coordinates of the centers of this fracture.

        """
        if p is None:
            p = self.pts
        if edges is None:
            edges = self.edges
        # first compute the fracture centres and then generate them
        avg = lambda e0, e1: 0.5 * (np.atleast_2d(p)[:, e0] + np.atleast_2d(p)[:, e1])
        pts_c = np.array([avg(e[0], e[1]) for e in edges.T]).T
        return pts_c

    def domain_measure(self, domain=None):
        """Get the measure (length, area) of a given box domain, specified by its
        extensions stored in a dictionary.

        The dimension of the domain is inferred from the dictionary fields.

        Parameters:
            domain (dictionary, optional): Should contain keys 'xmin' and 'xmax'
                specifying the extension in the x-direction. If the domain is 2d,
                it should also have keys 'ymin' and 'ymax'. If no domain is specified
                the domain of this object will be used.

        Returns:
            double: Measure of the domain.

        """
        if domain is None:
            domain = self.domain
        if "ymin" and "ymax" in domain.keys():
            return (domain["xmax"] - domain["xmin"]) * (domain["ymax"] - domain["ymin"])
        else:
            return domain["xmax"] - domain["xmin"]

    def plot(self, **kwargs):
        """Plot the fracture set.

        The function passes this fracture set to PorePy plot_fractures

        Parameters:
            **kwargs: Keyword arguments to be passed on to matplotlib.

        """
        pp.plot_fractures(self.pts, self.edges, domain=self.domain, **kwargs)

    def to_csv(self, file_name: str, with_header=True):
        """
        Save the 2d network on a csv file with comma as separator.
        Note: the file is overwritten if present.
        The format is
        FID, START_X, START_Y, END_X, END_Y

        Parameters
        ----------
        file_name
            Name of the file.
        with_header
            Whether to write headers for the five columns in the first row.
        """

        with open(file_name, "w") as csv_file:
            csv_writer = csv.writer(csv_file, delimiter=",")
            if with_header:
                header = ["# FID", "START_X", "START_Y", "END_X", "END_Y"]
                csv_writer.writerow(header)
            # write all the fractures
            for edge_id, edge in enumerate(self.edges.T):
                data = [edge_id]
                data.extend(self.pts[:, edge[0]])
                data.extend(self.pts[:, edge[1]])
                csv_writer.writerow(data)

    def to_file(
        self, file_name: str, data: Optional[dict[str, np.ndarray]] = None, **kwargs
    ) -> None:
        """
        Export the fracture network to file.

        The file format is given as a kwarg, by default vtu will be used. The writing is
        outsourced to meshio, thus the file format should be supported by that package.

        The fractures are treated as lines, with no special treatment
        of intersections.

        Fracture numbers are always exported (1-offset). In addition, it is
        possible to export additional data, as specified by the
        keyword-argument data.

        Parameters:
            file_name (str): Name of the target file.
            data (dictionary, optional): Data associated with the fractures.
                The values in the dictionary should be numpy arrays. 1d and 3d
                data is supported. Fracture numbers are always exported.

        Optional arguments in kwargs:
            binary (boolean): Use binary export format. Default to
                True.
            fracture_offset (int): Use to define the offset for a
                fracture id. Default to 1.
            folder_name (string): Path to save the file. Default to "./".
            extension (string): File extension. Default to ".vtu".

        """
        if data is None:
            data = {}

        binary: bool = kwargs.pop("binary", True)
        fracture_offset: int = kwargs.pop("fracture_offset", 1)
        extension: str = kwargs.pop("extension", ".vtu")
        folder_name: str = kwargs.pop("folder_name", "")

        if kwargs:
            msg = "Got unexpected keyword argument '{}'"
            raise TypeError(msg.format(kwargs.popitem()[0]))

        if not file_name.endswith(extension):
            file_name += extension

        # in 1d we have only one cell type
        cell_type = "line"

        # cell connectivity information
        meshio_cells = np.empty(1, dtype=object)
        meshio_cells[0] = meshio.CellBlock(cell_type, self.edges.T)

        # prepare the points
        meshio_pts = self.pts.T
        # make points 3d
        if meshio_pts.shape[1] == 2:
            meshio_pts = np.hstack((meshio_pts, np.zeros((meshio_pts.shape[0], 1))))

        # Cell-data to be exported is at least the fracture numbers
        meshio_cell_data = {}
        meshio_cell_data["fracture_number"] = [
            fracture_offset + np.arange(self.edges.shape[1])
        ]

        # process the
        for key, val in data.items():
            if val.ndim == 1:
                meshio_cell_data[key] = [val]
            elif val.ndim == 2:
                meshio_cell_data[key] = [val.T]

        meshio_grid_to_export = meshio.Mesh(
            meshio_pts, meshio_cells, cell_data=meshio_cell_data
        )
        meshio.write(folder_name + file_name, meshio_grid_to_export, binary=binary)

    def __str__(self):
        s = "Fracture set consisting of " + str(self.num_frac()) + " fractures"
        if self.pts is not None:
            s += ", consisting of " + str(self.pts.shape[1]) + " points.\n"
        else:
            s += ".\n"
        if self.domain is not None:
            s += "Domain: "
            s += str(self.domain)
        return s

    def __repr__(self):
        return self.__str__()<|MERGE_RESOLUTION|>--- conflicted
+++ resolved
@@ -7,7 +7,7 @@
 import csv
 import logging
 import time
-from typing import Optional, Tuple, Union
+from typing import Optional, Tuple
 
 import meshio
 import numpy as np
@@ -46,13 +46,8 @@
             Fractures, defined as connections between the points.
             When accessing and changing the edges, ensure that ``dtype`` always remains
             an integer type.
-        domain: The domain in which the fracture set is defined. If dictionary, it
-            should contain keys 'xmin', 'xmax', 'ymin', 'ymax', each of which maps to a
-            double giving the range of the domain. If np.array, it should be of size
-            2 x n, and given the vertexes of the domain. The fractures need not lay
-            inside the domain.
-            TODO: The np.ndarray gives all kind of trouble with typing in other places.
-            Should be dropped.
+        domain: An instance of :class:`~porepy.geometry.domain.Domain` representing
+            the domain. Can be box-shaped or a general (non-convex) polygon.
         tol: Tolerance used in geometric computations.
 
     """
@@ -60,7 +55,7 @@
     def __init__(
         self,
         fractures: Optional[list[LineFracture]] = None,
-        domain: Optional[dict[str, float] | np.ndarray] = None,
+        domain: Optional[pp.Domain] = None,
         tol: float = 1e-8,
     ) -> None:
         """Define the fracture set.
@@ -97,27 +92,14 @@
         
         Internally transformed to points and edges.
         """
-<<<<<<< HEAD
-
-        if fractures is not None:
-=======
         if fractures is not None and len(fractures) > 0:
->>>>>>> aa4759d4
             self.pts, self.edges = linefractures_to_pts_edges(self._fractures, self.tol)
         else:
             self.pts = np.zeros((2, 0))
             self.edges = np.zeros((2, 0), dtype=int)
 
-        if isinstance(domain, np.ndarray):
-            domain = pp.bounding_box.from_points(domain)
-
-        self.domain: dict[str, float] | None = domain
-        """The domain for this fracture network.
-
-        The domain is defined by a dictionary with keys 'xmin', 'xmax', 'ymin', 'ymax'.
-        If not specified, the domain will be set to the bounding box of the fractures.
-
-        """
+        self.domain: pp.Domain | None = domain
+        """The domain for this fracture network."""
 
         self.tags: dict[int | str, np.ndarray] = dict()
         """Tags for the fractures."""
@@ -216,12 +198,20 @@
             e = np.vstack((e, tags))
 
         if self.domain is not None and fs.domain is not None:
-            domain = {
-                "xmin": np.minimum(self.domain["xmin"], fs.domain["xmin"]),
-                "xmax": np.maximum(self.domain["xmax"], fs.domain["xmax"]),
-                "ymin": np.minimum(self.domain["ymin"], fs.domain["ymin"]),
-                "ymax": np.maximum(self.domain["ymax"], fs.domain["ymax"]),
-            }
+            xmin = np.minimum(
+                self.domain.bounding_box["xmin"], fs.domain.bounding_box["xmin"]
+            )
+            ymin = np.minimum(
+                self.domain.bounding_box["ymin"], fs.domain.bounding_box["ymin"]
+            )
+            xmax = np.maximum(
+                self.domain.bounding_box["xmax"], fs.domain.bounding_box["xmax"]
+            )
+            ymax = np.maximum(
+                self.domain.bounding_box["ymax"], fs.domain.bounding_box["ymax"]
+            )
+            new_bounding_box = {"xmin": xmin, "xmax": xmax, "ymin": ymin, "ymax": ymax}
+            domain = pp.Domain(new_bounding_box)
         elif self.domain is not None:
             domain = self.domain
         elif fs.domain is not None:
@@ -249,10 +239,10 @@
         clear_gmsh: bool = False,
         **kwargs,
     ) -> pp.MixedDimensionalGrid:
-        """Create MixedDimensionalGrid (mixed-dimensional grid) for this fracture network.
-
-        Parameters:
-            mesh_args: Arguments passed on to mesh size control
+        """Create a mixed-dimensional grid for this fracture network.
+
+        Parameters:
+            mesh_args: Arguments passed on to mesh size control.
             tol (double, optional): Tolerance used for geometric computations.
                 Defaults to the tolerance of this network.
             do_snap (boolean, optional): Whether to snap lines to avoid small
@@ -279,7 +269,7 @@
                 geometry before adding a new one. Defaults to False.
 
         Returns:
-            MixedDimensionalGrid: Mixed-dimensional mesh.
+            MixedDimensionalGrid: Mixed-dimensional grid.
 
         """
         if file_name is None:
@@ -346,10 +336,11 @@
         """Process network intersections and write a gmsh .geo configuration file,
         ready to be processed by gmsh.
 
-        NOTE: Consider using the mesh() function instead to get a ready MixedDimensionalGrid.
-
-        Parameters:
-            mesh_args: Arguments passed on to mesh size control
+        NOTE: Consider using the mesh() function instead to get a ready
+        MixedDimensionalGrid.
+
+        Parameters:
+            mesh_args: Arguments passed on to mesh size control.
             tol (double, optional): Tolerance used for geometric computations.
                 Defaults to the tolerance of this network.
             do_snap (boolean, optional): Whether to snap lines to avoid small
@@ -359,8 +350,8 @@
                 the meshing algorithm.
             dfn (boolean, optional): If True, a DFN mesh (of the network, but not
                 the surrounding matrix) is created.
-                remove_small_fractures
-                Whether to remove small fractures. FIXME: expand documentation.
+            remove_small_fractures: Whether to remove small fractures.
+                FIXME: expand documentation.
 
         Returns:
             MixedDimensionalGrid: Mixed-dimensional mesh.
@@ -735,7 +726,7 @@
 
     def impose_external_boundary(
         self,
-        domain: Optional[Union[dict, np.ndarray]] = None,
+        domain: Optional[pp.Domain] = None,
         add_domain_edges: bool = True,
     ) -> Tuple[np.ndarray, np.ndarray]:
         """
@@ -757,24 +748,16 @@
                 and therefore deleted.
 
         """
-        if domain is None:
-            domain = self.domain
-
-        if isinstance(domain, dict):
+        if domain is not None:
             # First create lines that define the domain
-            x_min = domain["xmin"]
-            x_max = domain["xmax"]
-            y_min = domain["ymin"]
-            y_max = domain["ymax"]
+            x_min = domain.bounding_box["xmin"]
+            x_max = domain.bounding_box["xmax"]
+            y_min = domain.bounding_box["ymin"]
+            y_max = domain.bounding_box["ymax"]
             dom_p: np.ndarray = np.array(
                 [[x_min, x_max, x_max, x_min], [y_min, y_min, y_max, y_max]]
             )
             dom_lines = np.array([[0, 1], [1, 2], [2, 3], [3, 0]]).T
-        else:
-            assert isinstance(domain, np.ndarray)
-            dom_p = domain
-            tmp = np.arange(dom_p.shape[1])
-            dom_lines = np.vstack((tmp, (tmp + 1) % dom_p.shape[1]))
 
         # Constrain the edges to the domain
         p, e, edges_kept = pp.constrain_geometry.lines_by_polygon(
@@ -991,32 +974,27 @@
         if domain is None:
             domain = self.domain
 
-        p_domain = self._domain_to_points(domain)
+        p_domain = self._bounding_box_to_points(domain.bounding_box)
 
         p, e, _ = pp.constrain_geometry.lines_by_polygon(p_domain, self.pts, self.edges)
         fracs = pts_edges_to_linefractures(p, e)
 
         return FractureNetwork2d(fracs, domain, self.tol)
 
-    def _domain_to_points(self, domain):
-        """Helper function to convert a domain specification in the form of
-        a dictionary into a point set.
-
-        If the domain is already a point set, nothing happens
-
-        """
-        if domain is None:
-            domain = self.domain
-
-        if isinstance(domain, dict):
-            p00 = np.array([domain["xmin"], domain["ymin"]]).reshape((-1, 1))
-            p10 = np.array([domain["xmax"], domain["ymin"]]).reshape((-1, 1))
-            p11 = np.array([domain["xmax"], domain["ymax"]]).reshape((-1, 1))
-            p01 = np.array([domain["xmin"], domain["ymax"]]).reshape((-1, 1))
-            return np.hstack((p00, p10, p11, p01))
-
-        else:
-            return domain
+    def _bounding_box_to_points(self, box: dict[str, pp.number]) -> np.ndarray:
+        """Helper function to convert a bounding box in the form of a dictionary into
+        a point set."""
+
+        if isinstance(box, dict):
+            p00 = np.array([box["xmin"], box["ymin"]]).reshape((-1, 1))
+            p10 = np.array([box["xmax"], box["ymin"]]).reshape((-1, 1))
+            p11 = np.array([box["xmax"], box["ymax"]]).reshape((-1, 1))
+            p01 = np.array([box["xmin"], box["ymax"]]).reshape((-1, 1))
+            point_set = np.hstack((p00, p10, p11, p01))
+        else:  # not a good practice, but kept for legacy reasons
+            point_set = box
+
+        return point_set
 
     # Methods for copying fracture network
     def copy(self) -> "pp.FractureNetwork2d":
@@ -1040,10 +1018,6 @@
 
         domain = self.domain
         if domain is not None:
-<<<<<<< HEAD
-            # Get a deep copy of domain, but no need to do that if domain is None
-            domain = copy.deepcopy(domain)
-=======
             if domain.is_boxed:
                 box = copy.deepcopy(domain.bounding_box)
                 domain = pp.Domain(bounding_box=box)
@@ -1051,7 +1025,6 @@
                 polytope = domain.polytope.copy()
                 domain = pp.Domain(polytope=polytope)
 
->>>>>>> aa4759d4
         fn = FractureNetwork2d(fractures_new, domain, self.tol)
         fn.tags = self.tags.copy()
 
@@ -1173,7 +1146,10 @@
         return self.edges.shape[1]
 
     def _remove_orphan_pts(self):
-        """Remove points that are not part of any edge. Modify the numerations accordingly"""
+        """Remove points that are not part of any edge. Modify the numerations
+        accordingly.
+
+        """
 
         pts_id = np.unique(self.edges)
         all_pts_id = np.arange(self.pts.shape[1])
@@ -1339,14 +1315,14 @@
         pts_c = np.array([avg(e[0], e[1]) for e in edges.T]).T
         return pts_c
 
-    def domain_measure(self, domain=None):
+    def bounding_box_measure(self, bounding_box=None):
         """Get the measure (length, area) of a given box domain, specified by its
         extensions stored in a dictionary.
 
         The dimension of the domain is inferred from the dictionary fields.
 
         Parameters:
-            domain (dictionary, optional): Should contain keys 'xmin' and 'xmax'
+            bounding_box (dictionary, optional): Should contain keys 'xmin' and 'xmax'
                 specifying the extension in the x-direction. If the domain is 2d,
                 it should also have keys 'ymin' and 'ymax'. If no domain is specified
                 the domain of this object will be used.
@@ -1355,12 +1331,14 @@
             double: Measure of the domain.
 
         """
-        if domain is None:
-            domain = self.domain
-        if "ymin" and "ymax" in domain.keys():
-            return (domain["xmax"] - domain["xmin"]) * (domain["ymax"] - domain["ymin"])
-        else:
-            return domain["xmax"] - domain["xmin"]
+        if bounding_box is None:
+            bounding_box = self.domain.bounding_box
+        if "ymin" and "ymax" in bounding_box.keys():
+            return (bounding_box["xmax"] - bounding_box["xmin"]) * (
+                bounding_box["ymax"] - bounding_box["ymin"]
+            )
+        else:
+            return bounding_box["xmax"] - bounding_box["xmin"]
 
     def plot(self, **kwargs):
         """Plot the fracture set.
