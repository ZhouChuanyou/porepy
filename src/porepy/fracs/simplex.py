"""
Module for creating simplex grids with fractures.
"""
import warnings
import time
import sys
import numpy as np
from meshio import gmsh_io

from porepy.grids import constants
from porepy.grids.gmsh import gmsh_interface, mesh_2_grid
from porepy.fracs import fractures, utils
import porepy.utils.comp_geom as cg
from porepy.utils.setmembership import unique_columns_tol
import porepy


def tetrahedral_grid(fracs=None, box=None, network=None, **kwargs):
    """
    Create grids for a domain with possibly intersecting fractures in 3d.
    The function can be call through the wrapper function meshing.simplex_grid.

    Based on the specified fractures, the method computes fracture
    intersections if necessary, creates a gmsh input file, runs gmsh and reads
    the result, and then constructs grids in 3d (the whole domain), 2d (one for
    each individual fracture), 1d (along fracture intersections), and 0d
    (meeting between intersections).

    The fractures can be specified is terms of the keyword 'fracs' (either as
    numpy arrays or Fractures, see below), or as a ready-made FractureNetwork
    by the keyword 'network'. For fracs, the boundary of the domain must be
    specified as well, by 'box'. For a ready network, the boundary will be
    imposed if provided. For a network will use pre-computed intersection and
    decomposition if these are available (attributes 'intersections' and
    'decomposition').

    Parameters
    ----------
    fracs (list, optional): List of either pre-defined fractures, or
        np.ndarrays, (each 3xn) of fracture vertexes.
    box (dictionary, optional). Domain specification. Should have keywords
        xmin, xmax, ymin, ymax, zmin, zmax.
    network (fractures.FractureNetwork, optional): A FractureNetwork
        containing fractures.

    The fractures should be specified either by a combination of fracs and
    box, or by network (possibly combined with box). See above.

    **kwargs: To be explored.

    Returns
    -------
    list (length 4): For each dimension (3 -> 0), a list of all grids in
        that dimension.

    Examples
    --------
    frac1 = np.array([[1,1,4,4], [1,4,4,1], [2,2,2,2]])
    frac2 = np.array([[2,2,2,2], [1,1,4,4], [1,4,4,1]])
    fracs = [frac1, frac2]
    domain = {'xmin': 0, 'ymin': 0, 'zmin': 0,
              'xmax': 5, 'ymax': 5, 'zmax': 5,}
    path_to_gmsh = .... # Set the sytem path to gmsh
    gb = tetrahedral_grid(fracs, domain, gmsh_path = path_to_gmsh)
    """

    # Verbosity level
    verbose = kwargs.get('verbose', 1)

    # File name for communication with gmsh
    file_name = kwargs.pop('file_name', 'gmsh_frac_file')

    if network is None:

        frac_list = []
        for f in fracs:
            # Input can be either numpy arrays or predifined fractures. As a
            # guide, we treat f as a fracture if it has an attribute p which is
            # a numpy array. 
            # If f turns out not to be a fracture, strange errors will result
            # as the further program tries to access non-existing methods.
            # The correct treatment here would be several
            # isinstance-statements, but that became less than elegant. To
            # revisit.
            if hasattr(f, 'p') and isinstance(f.p, np.ndarray):
                # Convert the fractures from numpy representation to our 3D
                # fracture data structure.
                frac_list.append(f)
            else:
                frac_list.append(fractures.Fracture(f))

        # Combine the fractures into a network
        network = fractures.FractureNetwork(frac_list, verbose=verbose,
                                            tol=kwargs.get('tol', 1e-4))

    # Impose external boundary. If box is None, a domain size somewhat larger
    # than the network will be assigned.
    network.impose_external_boundary(box)

    # Find intersections and split them, preparing the way for dumping the
    # network to gmsh
    if not network.has_checked_intersections:
        network.find_intersections()
    else:
        print('Use existing intersections')

<<<<<<< HEAD
    start_time = time.time()
    pts, cells, cell_info, phys_names = _run_gmsh(file_name, network, **kwargs)
=======
    # If fields h_ideal and h_min are provided, try to estimate mesh sizes.
    h_ideal = kwargs.get('h_ideal', None)
    h_min = kwargs.get('h_min', None)
    if h_ideal is not None and h_min is not None:
        network.insert_auxiliary_points(h_ideal, h_min)
        # In this case we need to recompute intersection decomposition anyhow.
        network.split_intersections()

    if not hasattr(network, 'decomposition'):
        network.split_intersections()
    else:
        print('Use existing decomposition')

    in_file = file_name + '.geo'
    out_file = file_name + '.msh'

    network.to_gmsh(in_file, **kwargs)

    gmsh_opts = kwargs.get('gmsh_opts', {})
    gmsh_verbose = kwargs.get('gmsh_verbose', verbose)
    gmsh_opts['-v'] = gmsh_verbose
    gmsh_status = gmsh_interface.run_gmsh(in_file, out_file, dims=3,
                                          **gmsh_opts)

    if verbose > 0:
        start_time = time.time()
        if gmsh_status == 0:
            print('Gmsh processed file successfully')
        else:
            print('Gmsh failed with status ' + str(gmsh_status))

    pts, cells, _, cell_info, phys_names = gmsh_io.read(out_file)

    # Invert phys_names dictionary to map from physical tags to corresponding
    # physical names
    phys_names = {v: k for k, v in phys_names.items()}
>>>>>>> 0d38b058

    # Call upon helper functions to create grids in various dimensions.
    # The constructors require somewhat different information, reflecting the
    # different nature of the grids.
    g_3d = mesh_2_grid.create_3d_grids(pts, cells)
    g_2d = mesh_2_grid.create_2d_grids(
        pts, cells, is_embedded=True, phys_names=phys_names,
        cell_info=cell_info, network=network)
    g_1d, _ = mesh_2_grid.create_1d_grids(pts, cells, phys_names, cell_info)
    g_0d = mesh_2_grid.create_0d_grids(pts, cells)

    grids = [g_3d, g_2d, g_1d, g_0d]

    if verbose > 0:
        print('\n')
        print('Grid creation completed. Elapsed time ' + str(time.time() -
                                                             start_time))
        print('\n')
        for g_set in grids:
            if len(g_set) > 0:
                s = 'Created ' + str(len(g_set)) + ' ' + str(g_set[0].dim) + \
                    '-d grids with '
                num = 0
                for g in g_set:
                    num += g.num_cells
                s += str(num) + ' cells'
                print(s)
        print('\n')

    return grids

def triangle_grid_embedded(network, find_isect=True, f_name='dfn_network.geo',
                           **kwargs):

    verbose = 1

    if find_isect:
        network.find_intersections()

    pts, cells, cell_info, phys_names = _run_gmsh(f_name, network,
                                                  in_3d=False, **kwargs)
    g_2d = mesh_2_grid.create_2d_grids(
        pts, cells, is_embedded=True, phys_names=phys_names,
        cell_info=cell_info, network=network)
    g_1d, _ = mesh_2_grid.create_1d_grids(pts, cells, phys_names, cell_info)
    g_0d = mesh_2_grid.create_0d_grids(pts, cells)

    grids = [g_2d, g_1d, g_0d]

    if verbose > 0:
        print('\n')
        for g_set in grids:
            if len(g_set) > 0:
                s = 'Created ' + str(len(g_set)) + ' ' + str(g_set[0].dim) + \
                    '-d grids with '
                num = 0
                for g in g_set:
                    num += g.num_cells
                s += str(num) + ' cells'
                print(s)
        print('\n')

    return grids

def _run_gmsh(file_name, network, **kwargs):

    verbose = kwargs.get('verbose', 1)
    in_file = file_name + '.geo'
    out_file = file_name + '.msh'

    if not hasattr(network, 'decomposition'):
        network.split_intersections()
    else:
        print('Use existing decomposition')

    network.to_gmsh(in_file, **kwargs)

    gmsh_opts = kwargs.get('gmsh_opts', {})
    gmsh_verbose = kwargs.get('gmsh_verbose', verbose)
    gmsh_opts['-v'] = gmsh_verbose
    gmsh_status = gmsh_interface.run_gmsh(in_file, out_file, dims=3,
                                          **gmsh_opts)

    if verbose > 0:
        if gmsh_status == 0:
            print('Gmsh processed file successfully')
        else:
            print('Gmsh failed with status ' + str(gmsh_status))
            sys.exit()

    pts, cells, _, cell_info, phys_names = gmsh_io.read(out_file)

    # Invert phys_names dictionary to map from physical tags to corresponding
    # physical names
    phys_names = {v: k for k, v in phys_names.items()}

    return pts, cells, cell_info, phys_names

def triangle_grid(fracs, domain, **kwargs):
    """
    Generate a gmsh grid in a 2D domain with fractures.

    The function uses modified versions of pygmsh and mesh_io,
    both downloaded from github.

    To be added:
    Functionality for tuning gmsh, including grid size, refinements, etc.

    Parameters
    ----------
    fracs: (dictionary) Two fields: points (2 x num_points) np.ndarray,
        lines (2 x num_lines) connections between points, defines fractures.
    box: (dictionary) keys xmin, xmax, ymin, ymax, [together bounding box
        for the domain]
    **kwargs: To be explored.

    Returns
    -------
    list (length 3): For each dimension (2 -> 0), a list of all grids in
        that dimension.

    Examples
    p = np.array([[-1, 1, 0, 0], [0, 0, -1, 1]])
    lines = np.array([[0, 2], [1, 3]])
    char_h = 0.5 * np.ones(p.shape[1])
    tags = np.array([1, 3])
    fracs = {'points': p, 'edges': lines}
    box = {'xmin': -2, 'xmax': 2, 'ymin': -2, 'ymax': 2}
    g = triangle_grid(fracs, box)

    """
    # Verbosity level
    verbose = kwargs.get('verbose', 1)

    # File name for communication with gmsh
    file_name = kwargs.get('file_name', 'gmsh_frac_file')

    tol = kwargs.get('tol', 1e-4)

    in_file = file_name + '.geo'
    out_file = file_name + '.msh'

    # Pick out fracture points, and their connections
    frac_pts = fracs['points']
    frac_con = fracs['edges']

    # Unified description of points and lines for domain, and fractures
    pts_all, lines = __merge_domain_fracs_2d(domain, frac_pts, frac_con)

    # Snap to underlying grid before comparing points
    pts_all = cg.snap_to_grid(pts_all, tol)

    assert np.all(np.diff(lines[:2], axis=0) != 0)

    # Ensure unique description of points
    pts_all, _, old_2_new = unique_columns_tol(pts_all, tol=tol)
    lines[:2] = old_2_new[lines[:2]]
    to_remove = np.where(lines[0, :] == lines[1, :])[0]
    lines = np.delete(lines, to_remove, axis=1)

    assert np.all(np.diff(lines[:2], axis=0) != 0)

    # We split all fracture intersections so that the new lines do not
    # intersect, except possible at the end points
    pts_split, lines_split = cg.remove_edge_crossings(pts_all, lines, tol=tol)

    # Ensure unique description of points
    pts_split = cg.snap_to_grid(pts_split, tol)
    pts_split, _, old_2_new = unique_columns_tol(pts_split, tol=tol)
    lines_split[:2] = old_2_new[lines_split[:2]]
    to_remove = np.where(lines[0, :] == lines[1, :])[0]
    lines = np.delete(lines, to_remove, axis=1)

    # Remove lines with the same start and end-point.
    # This can be caused by L-intersections, or possibly also if the two
    # endpoints are considered equal under tolerance tol.
    remove_line_ind = np.where(np.diff(lines_split[:2], axis=0)[0] == 0)[0]
    lines_split = np.delete(lines_split, remove_line_ind, axis=1)

    # TODO: This operation may leave points that are not referenced by any
    # lines. We should probably delete these.

    # We find the end points that is shared by more than one intersection
    intersections = __find_intersection_points(lines_split)

    # Gridding size
    if 'mesh_size' in kwargs.keys():
        mesh_size, mesh_size_bound, pts_split, lines_split = \
            utils.determine_mesh_size(pts_split, lines_split,
                                      **kwargs['mesh_size'])
    else:
        mesh_size = None
        mesh_size_bound = None

    # gmsh options

    meshing_algorithm = kwargs.get('meshing_algorithm')

    # Create a writer of gmsh .geo-files
    gw = gmsh_interface.GmshWriter(
        pts_split, lines_split, domain=domain, mesh_size=mesh_size,
        mesh_size_bound=mesh_size_bound, intersection_points=intersections,
        meshing_algorithm=meshing_algorithm)
    gw.write_geo(in_file)

    triangle_grid_run_gmsh(file_name, **kwargs)
    return triangle_grid_from_gmsh(file_name, **kwargs)

#------------------------------------------------------------------------------#

def triangle_grid_run_gmsh(file_name, **kwargs):

    if file_name.endswith('.geo'):
        file_name = file_name[:-4]
    in_file = file_name + '.geo'
    out_file = file_name + '.msh'

    # Verbosity level
    verbose = kwargs.get('verbose', 1)
    gmsh_verbose = kwargs.get('gmsh_verbose', verbose)
    gmsh_opts = {'-v': gmsh_verbose}

    # Run gmsh
    gmsh_status = gmsh_interface.run_gmsh(in_file, out_file, dims=2,
                                          **gmsh_opts)

    if verbose > 0:
        if gmsh_status == 0:
            print('Gmsh processed file successfully')
        else:
            print('Gmsh failed with status ' + str(gmsh_status))

#------------------------------------------------------------------------------#

def triangle_grid_from_gmsh(file_name, **kwargs):

    start_time = time.time()

    if file_name.endswith('.msh'):
        file_name = file_name[:-4]
    out_file = file_name + '.msh'

    # Verbosity level
    verbose = kwargs.get('verbose', 1)

    pts, cells, _, cell_info, phys_names = gmsh_io.read(out_file)

    # Invert phys_names dictionary to map from physical tags to corresponding
    # physical names
    phys_names = {v: k for k, v in phys_names.items()}

    # Constants used in the gmsh.geo-file
    const = constants.GmshConstants()

    # Create grids from gmsh mesh.
    g_2d = mesh_2_grid.create_2d_grids(pts, cells, is_embedded=False)
    g_1d, _ = mesh_2_grid.create_1d_grids(
        pts, cells, phys_names, cell_info, line_tag=const.PHYSICAL_NAME_FRACTURES)
    g_0d = mesh_2_grid.create_0d_grids(pts, cells)
    grids = [g_2d, g_1d, g_0d]

    if verbose > 0:
        print('\n')
        print('Grid creation completed. Elapsed time ' + str(time.time() -
                                                             start_time))
        print('\n')
        for g_set in grids:
            if len(g_set) > 0:
                s = 'Created ' + str(len(g_set)) + ' ' + str(g_set[0].dim) + \
                    '-d grids with '
                num = 0
                for g in g_set:
                    num += g.num_cells
                s += str(num) + ' cells'
                print(s)
        print('\n')

    return grids

#------------------------------------------------------------------------------#

def __merge_domain_fracs_2d(dom, frac_p, frac_l):
    """
    Merge fractures, domain boundaries and lines for compartments.
    The unified description is ready for feeding into meshing tools such as
    gmsh

    Parameters:
    dom: dictionary defining domain. fields xmin, xmax, ymin, ymax
    frac_p: np.ndarray. Points used in fracture definition. 2 x num_points.
    frac_l: np.ndarray. Connection between fracture points. 2 x num_fracs

    returns:
    p: np.ndarary. Merged list of points for fractures, compartments and domain
        boundaries.
    l: np.ndarray. Merged list of line connections (first two rows), tag
        identifying which type of line this is (third row), and a running index
        for all lines (fourth row)
    """

    # Use constants set outside. If we ever
    const = constants.GmshConstants()

    if isinstance(dom, dict):
        # First create lines that define the domain
        x_min = dom['xmin']
        x_max = dom['xmax']
        y_min = dom['ymin']
        y_max = dom['ymax']
        dom_p = np.array([[x_min, x_max, x_max, x_min],
                          [y_min, y_min, y_max, y_max]])
        dom_lines = np.array([[0, 1], [1, 2], [2, 3], [3, 0]]).T
    else:
        dom_p = dom
        tmp = np.arange(dom_p.shape[1])
        dom_lines = np.vstack((tmp, (tmp + 1) % dom_p.shape[1]))

    num_dom_lines = dom_lines.shape[1]  # Should be 4

    # The  lines will have all fracture-related tags set to zero.
    # The plan is to ignore these tags for the boundary and compartments,
    # so it should not matter
    dom_tags = const.DOMAIN_BOUNDARY_TAG * np.ones((1, num_dom_lines))
    dom_l = np.vstack((dom_lines, dom_tags))

    # Also add a tag to the fractures, signifying that these are fractures
    frac_l = np.vstack((frac_l,
                        const.FRACTURE_TAG * np.ones(frac_l.shape[1])))

    # Merge the point arrays, compartment points first
    p = np.hstack((dom_p, frac_p))

    # Adjust index of fracture points to account for the compart points
    frac_l[:2] += dom_p.shape[1]

    l = np.hstack((dom_l, frac_l)).astype('int')

    # Add a second tag as an identifier of each line.
    l = np.vstack((l, np.arange(l.shape[1])))

    return p, l


def __find_intersection_points(lines):
    const = constants.GmshConstants()
    frac_id = np.ravel(lines[:2, lines[2] == const.FRACTURE_TAG])
    _, ia, count = np.unique(frac_id, True, False, True)
    return frac_id[ia[count > 1]]<|MERGE_RESOLUTION|>--- conflicted
+++ resolved
@@ -76,7 +76,7 @@
         for f in fracs:
             # Input can be either numpy arrays or predifined fractures. As a
             # guide, we treat f as a fracture if it has an attribute p which is
-            # a numpy array. 
+            # a numpy array.
             # If f turns out not to be a fracture, strange errors will result
             # as the further program tries to access non-existing methods.
             # The correct treatment here would be several
@@ -104,10 +104,6 @@
     else:
         print('Use existing intersections')
 
-<<<<<<< HEAD
-    start_time = time.time()
-    pts, cells, cell_info, phys_names = _run_gmsh(file_name, network, **kwargs)
-=======
     # If fields h_ideal and h_min are provided, try to estimate mesh sizes.
     h_ideal = kwargs.get('h_ideal', None)
     h_min = kwargs.get('h_min', None)
@@ -144,7 +140,6 @@
     # Invert phys_names dictionary to map from physical tags to corresponding
     # physical names
     phys_names = {v: k for k, v in phys_names.items()}
->>>>>>> 0d38b058
 
     # Call upon helper functions to create grids in various dimensions.
     # The constructors require somewhat different information, reflecting the
