"""
Module for creating simplex grids with fractures.
"""
import time
import numpy as np
import meshio
import logging


from porepy.grids import constants
from porepy.grids.gmsh import mesh_2_grid


logger = logging.getLogger(__name__)


def triangle_grid_embedded(network, file_name, **kwargs):
    """ Create triangular (2D) grid of a domain embedded in 3D space, without
    meshing the 3D volume.

    The resulting grid can be used in a DFN model. The grid will be fully
    conforming along intersections between fractures.

    This function produces a set of grids for fractures and lower-dimensional
    objects, but it does nothing to merge the grids. To create a GridBucket,
    use the function fracs.meshing.dfn instead, with the option
    conforming=True.

    To set the mesh size, use parameters mesh_size_frac and mesh_size_min, to represent the
    ideal and minimal mesh size sent to gmsh. For more details, see the gmsh
    manual on how to set mesh sizes.

    Parameters:
        network (FractureNetwork): To be meshed.
        file_name (str, optional): Filename for communication with gmsh.
            The config file for gmsh will be f_name.geo, with the grid output
            to f_name.msh. Defaults to dfn_network.
        **kwargs: Arguments sent to gmsh etc.

    Returns:
        list (length 3): For each dimension (2 -> 0), a list of all grids in
            that dimension.

    """

    if file_name[-4:] == ".geo" or file_name[-4:] == ".msh":
        file_name = file_name[:-4]

    out_file = file_name + ".msh"

    mesh = meshio.read(out_file)

    pts = mesh.points
    cells = mesh.cells
    cell_info = mesh.cell_data
    phys_names = {v[0]: k for k, v in mesh.field_data.items()}

    g_2d = mesh_2_grid.create_2d_grids(
        pts,
        cells,
        is_embedded=True,
        phys_names=phys_names,
        cell_info=cell_info,
        network=network,
    )
    g_1d, _ = mesh_2_grid.create_1d_grids(pts, cells, phys_names, cell_info)
    g_0d = mesh_2_grid.create_0d_grids(pts, cells, phys_names, cell_info)

    grids = [g_2d, g_1d, g_0d]

    logger.info("\n")
    for g_set in grids:
        if len(g_set) > 0:
            s = (
                "Created "
                + str(len(g_set))
                + " "
                + str(g_set[0].dim)
                + "-d grids with "
            )
            num = 0
            for g in g_set:
                num += g.num_cells
            s += str(num) + " cells"
            logger.info(s)
    logger.info("\n")

    return grids


<<<<<<< HEAD
def _run_gmsh(file_name, **kwargs):

    verbose = kwargs.get("verbose", 1)
    if file_name[-4:] == ".geo" or file_name[-4:] == ".msh":
        file_name = file_name[:-4]

    in_file = file_name + ".geo"
    out_file = file_name + ".msh"

    gmsh_status = gmsh_interface.run_gmsh(in_file, out_file, dim=3)

    if verbose > 0:
        if gmsh_status == 0:
            logger.info("Gmsh processed file successfully")
        else:
            logger.error("Gmsh failed with status " + str(gmsh_status))
            sys.exit()
    return out_file


def triangle_grid(points, edges, domain, constraints=None, **kwargs):
    """
    Generate a gmsh grid in a 2D domain with fractures.

    The function uses modified versions of pygmsh and mesh_io,
    both downloaded from github.

    To be added:
    Functionality for tuning gmsh, including grid size, refinements, etc.

    Parameters
    ----------
    fracs: (dictionary) Two fields: points (2 x num_points) np.ndarray,
        edges (2 x num_lines) connections between points, defines fractures.
    box: (dictionary) keys xmin, xmax, ymin, ymax, [together bounding box
        for the domain]
    constraints (np.array, optional): Index of edges that only act as constraints
        in meshing, but do not generate lower-dimensional grids.
    **kwargs: To be explored.

    Returns
    -------
    list (length 3): For each dimension (2 -> 0), a list of all grids in
        that dimension.

    Examples
    p = np.array([[-1, 1, 0, 0], [0, 0, -1, 1]])
    lines = np.array([[0, 2], [1, 3]])
    char_h = 0.5 * np.ones(p.shape[1])
    tags = np.array([1, 3])
    fracs = {'points': p, 'edges': lines}
    box = {'xmin': -2, 'xmax': 2, 'ymin': -2, 'ymax': 2}
    g = triangle_grid(fracs, box)

    """
    logger.info("Create 2d mesh")

    # File name for communication with gmsh
    file_name = kwargs.get("file_name", "gmsh_frac_file")
    kwargs.pop("file_name", str())

    tol = kwargs.get("tol", 1e-4)

    in_file = file_name + ".geo"

    # Unified description of points and lines for domain, and fractures
    pts_all, lines, domain_pts = _merge_domain_fracs_2d(
        domain, points, edges, constraints
    )

    assert np.all(np.diff(lines[:2], axis=0) != 0)

    # Ensure unique description of points
    pts_all, _, old_2_new = unique_columns_tol(pts_all, tol=tol)
    lines[:2] = old_2_new[lines[:2]]
    to_remove = np.where(lines[0, :] == lines[1, :])[0]
    lines = np.delete(lines, to_remove, axis=1)

    # In some cases the fractures and boundaries impose the same constraint
    # twice, although it is not clear why. Avoid this by uniquifying the lines.
    # This may disturb the line tags in lines[2], but we should not be
    # dependent on those.
    li = np.sort(lines[:2], axis=0)
    _, new_2_old, old_2_new = unique_columns_tol(li, tol=tol)
    lines = lines[:, new_2_old]

    assert np.all(np.diff(lines[:2], axis=0) != 0)

    # We split all fracture intersections so that the new lines do not
    # intersect, except possible at the end points
    logger.info("Remove edge crossings")
    tm = time.time()

    pts_split, lines_split = pp.intersections.split_intersecting_segments_2d(
        pts_all, lines, tol=tol
    )
    logger.info("Done. Elapsed time " + str(time.time() - tm))

    # Ensure unique description of points
    pts_split, _, old_2_new = unique_columns_tol(pts_split, tol=tol)
    lines_split[:2] = old_2_new[lines_split[:2]]
    to_remove = np.where(lines[0, :] == lines[1, :])[0]
    lines = np.delete(lines, to_remove, axis=1)

    # Remove lines with the same start and end-point.
    # This can be caused by L-intersections, or possibly also if the two
    # endpoints are considered equal under tolerance tol.
    remove_line_ind = np.where(np.diff(lines_split[:2], axis=0)[0] == 0)[0]
    lines_split = np.delete(lines_split, remove_line_ind, axis=1)

    # TODO: This operation may leave points that are not referenced by any
    # lines. We should probably delete these.

    # We find the end points that are shared by more than one intersection
    intersections = _find_intersection_points(lines_split)

    # Gridding size
    if "mesh_size_frac" in kwargs.keys():
        # Tag points at the domain corners
        logger.info("Determine mesh size")
        tm = time.time()
        boundary_pt_ind = ismember_rows(pts_split, domain_pts, sort=False)[0]
        mesh_size, pts_split, lines_split = tools.determine_mesh_size(
            pts_split, boundary_pt_ind, lines_split, **kwargs
        )

        logger.info("Done. Elapsed time " + str(time.time() - tm))
    else:
        mesh_size = None

    # gmsh options

    meshing_algorithm = kwargs.get("meshing_algorithm")
    # Create a writer of gmsh .geo-files
    gw = gmsh_interface.GmshWriter(
        pts_split,
        lines_split,
        domain=domain,
        mesh_size=mesh_size,
        intersection_points=intersections,
        meshing_algorithm=meshing_algorithm,
    )
    gw.write_geo(in_file)

    _run_gmsh(file_name, **kwargs)
    return triangle_grid_from_gmsh(file_name, **kwargs)


=======
>>>>>>> 812c6992
def triangle_grid_from_gmsh(file_name, constraints=None, **kwargs):
    """ Generate a list of grids dimensions {2, 1, 0}, starting from a gmsh mesh.

    Parameters:
        file_name (str): Path to file of gmsh.msh specification.
        constraints (np.array, optional): Index of fracture lines that are
            constraints in the meshing, but should not have a lower-dimensional
            mesh. Defaults to empty.

    Returns:
        list of list of grids: grids in 2d, 1d and 0d. If no grids exist in a
            specified dimension, the inner list will be empty.

    """

    if constraints is None:
        constraints = np.empty(0, dtype=np.int)

    start_time = time.time()

    if file_name.endswith(".msh"):
        file_name = file_name[:-4]
    out_file = file_name + ".msh"

    mesh = meshio.read(out_file)

    pts = mesh.points
    cells = mesh.cells
    cell_info = mesh.cell_data
    # Invert phys_names dictionary to map from physical tags to corresponding
    # physical names
    phys_names = {v[0]: k for k, v in mesh.field_data.items()}

    # Constants used in the gmsh.geo-file
    const = constants.GmshConstants()

    # Create grids from gmsh mesh.
    logger.info("Create grids of various dimensions")
    g_2d = mesh_2_grid.create_2d_grids(
        pts, cells, is_embedded=False, phys_names=phys_names, cell_info=cell_info
    )
    g_1d, _ = mesh_2_grid.create_1d_grids(
        pts,
        cells,
        phys_names,
        cell_info,
        line_tag=const.PHYSICAL_NAME_FRACTURES,
        constraints=constraints,
        **kwargs,
    )
    g_0d = mesh_2_grid.create_0d_grids(pts, cells, phys_names, cell_info)
    grids = [g_2d, g_1d, g_0d]

    logger.info(
        "Grid creation completed. Elapsed time " + str(time.time() - start_time)
    )

    for g_set in grids:
        if len(g_set) > 0:
            s = (
                "Created "
                + str(len(g_set))
                + " "
                + str(g_set[0].dim)
                + "-d grids with "
            )
            num = 0
            for g in g_set:
                num += g.num_cells
            s += str(num) + " cells"
            logger.info(s)

    return grids


def tetrahedral_grid_from_gmsh(network, file_name, constraints=None, **kwargs):
    """ Generate a list of grids of dimensions {3, 2, 1, 0}, starting from a gmsh
    mesh.

    Parameters:
        network (pp.FractureNetwork3d): The network used to generate the gmsh
            input file.
        file_name (str): Path to file of gmsh.msh specification.

    Returns:
        list of list of grids: grids in 2d, 1d and 0d. If no grids exist in a
            specified dimension, the inner list will be empty.

    """

    start_time = time.time()
    # Verbosity level
    verbose = kwargs.get("verbose", 1)

    if file_name.endswith(".msh"):
        file_name = file_name[:-4]
    file_name = file_name + ".msh"

    mesh = meshio.read(file_name)

    pts = mesh.points
    cells = mesh.cells
    cell_info = mesh.cell_data
    # Invert phys_names dictionary to map from physical tags to corresponding
    # physical names
    phys_names = {v[0]: k for k, v in mesh.field_data.items()}

    # Call upon helper functions to create grids in various dimensions.
    # The constructors require somewhat different information, reflecting the
    # different nature of the grids.
    g_3d = mesh_2_grid.create_3d_grids(pts, cells)
    g_2d = mesh_2_grid.create_2d_grids(
        pts,
        cells,
        is_embedded=True,
        phys_names=phys_names,
        cell_info=cell_info,
        network=network,
        constraints=constraints,
    )

    g_1d, _ = mesh_2_grid.create_1d_grids(pts, cells, phys_names, cell_info)
    g_0d = mesh_2_grid.create_0d_grids(pts, cells, phys_names, cell_info)

    grids = [g_3d, g_2d, g_1d, g_0d]

    if verbose > 0:
        logger.info(
            "Grid creation completed. Elapsed time " + str(time.time() - start_time)
        )
        for g_set in grids:
            if len(g_set) > 0:
                s = (
                    "Created "
                    + str(len(g_set))
                    + " "
                    + str(g_set[0].dim)
                    + "-d grids with "
                )
                num = 0
                for g in g_set:
                    num += g.num_cells
                s += str(num) + " cells"
                logger.info(s)

    return grids<|MERGE_RESOLUTION|>--- conflicted
+++ resolved
@@ -87,158 +87,6 @@
 
     return grids
 
-
-<<<<<<< HEAD
-def _run_gmsh(file_name, **kwargs):
-
-    verbose = kwargs.get("verbose", 1)
-    if file_name[-4:] == ".geo" or file_name[-4:] == ".msh":
-        file_name = file_name[:-4]
-
-    in_file = file_name + ".geo"
-    out_file = file_name + ".msh"
-
-    gmsh_status = gmsh_interface.run_gmsh(in_file, out_file, dim=3)
-
-    if verbose > 0:
-        if gmsh_status == 0:
-            logger.info("Gmsh processed file successfully")
-        else:
-            logger.error("Gmsh failed with status " + str(gmsh_status))
-            sys.exit()
-    return out_file
-
-
-def triangle_grid(points, edges, domain, constraints=None, **kwargs):
-    """
-    Generate a gmsh grid in a 2D domain with fractures.
-
-    The function uses modified versions of pygmsh and mesh_io,
-    both downloaded from github.
-
-    To be added:
-    Functionality for tuning gmsh, including grid size, refinements, etc.
-
-    Parameters
-    ----------
-    fracs: (dictionary) Two fields: points (2 x num_points) np.ndarray,
-        edges (2 x num_lines) connections between points, defines fractures.
-    box: (dictionary) keys xmin, xmax, ymin, ymax, [together bounding box
-        for the domain]
-    constraints (np.array, optional): Index of edges that only act as constraints
-        in meshing, but do not generate lower-dimensional grids.
-    **kwargs: To be explored.
-
-    Returns
-    -------
-    list (length 3): For each dimension (2 -> 0), a list of all grids in
-        that dimension.
-
-    Examples
-    p = np.array([[-1, 1, 0, 0], [0, 0, -1, 1]])
-    lines = np.array([[0, 2], [1, 3]])
-    char_h = 0.5 * np.ones(p.shape[1])
-    tags = np.array([1, 3])
-    fracs = {'points': p, 'edges': lines}
-    box = {'xmin': -2, 'xmax': 2, 'ymin': -2, 'ymax': 2}
-    g = triangle_grid(fracs, box)
-
-    """
-    logger.info("Create 2d mesh")
-
-    # File name for communication with gmsh
-    file_name = kwargs.get("file_name", "gmsh_frac_file")
-    kwargs.pop("file_name", str())
-
-    tol = kwargs.get("tol", 1e-4)
-
-    in_file = file_name + ".geo"
-
-    # Unified description of points and lines for domain, and fractures
-    pts_all, lines, domain_pts = _merge_domain_fracs_2d(
-        domain, points, edges, constraints
-    )
-
-    assert np.all(np.diff(lines[:2], axis=0) != 0)
-
-    # Ensure unique description of points
-    pts_all, _, old_2_new = unique_columns_tol(pts_all, tol=tol)
-    lines[:2] = old_2_new[lines[:2]]
-    to_remove = np.where(lines[0, :] == lines[1, :])[0]
-    lines = np.delete(lines, to_remove, axis=1)
-
-    # In some cases the fractures and boundaries impose the same constraint
-    # twice, although it is not clear why. Avoid this by uniquifying the lines.
-    # This may disturb the line tags in lines[2], but we should not be
-    # dependent on those.
-    li = np.sort(lines[:2], axis=0)
-    _, new_2_old, old_2_new = unique_columns_tol(li, tol=tol)
-    lines = lines[:, new_2_old]
-
-    assert np.all(np.diff(lines[:2], axis=0) != 0)
-
-    # We split all fracture intersections so that the new lines do not
-    # intersect, except possible at the end points
-    logger.info("Remove edge crossings")
-    tm = time.time()
-
-    pts_split, lines_split = pp.intersections.split_intersecting_segments_2d(
-        pts_all, lines, tol=tol
-    )
-    logger.info("Done. Elapsed time " + str(time.time() - tm))
-
-    # Ensure unique description of points
-    pts_split, _, old_2_new = unique_columns_tol(pts_split, tol=tol)
-    lines_split[:2] = old_2_new[lines_split[:2]]
-    to_remove = np.where(lines[0, :] == lines[1, :])[0]
-    lines = np.delete(lines, to_remove, axis=1)
-
-    # Remove lines with the same start and end-point.
-    # This can be caused by L-intersections, or possibly also if the two
-    # endpoints are considered equal under tolerance tol.
-    remove_line_ind = np.where(np.diff(lines_split[:2], axis=0)[0] == 0)[0]
-    lines_split = np.delete(lines_split, remove_line_ind, axis=1)
-
-    # TODO: This operation may leave points that are not referenced by any
-    # lines. We should probably delete these.
-
-    # We find the end points that are shared by more than one intersection
-    intersections = _find_intersection_points(lines_split)
-
-    # Gridding size
-    if "mesh_size_frac" in kwargs.keys():
-        # Tag points at the domain corners
-        logger.info("Determine mesh size")
-        tm = time.time()
-        boundary_pt_ind = ismember_rows(pts_split, domain_pts, sort=False)[0]
-        mesh_size, pts_split, lines_split = tools.determine_mesh_size(
-            pts_split, boundary_pt_ind, lines_split, **kwargs
-        )
-
-        logger.info("Done. Elapsed time " + str(time.time() - tm))
-    else:
-        mesh_size = None
-
-    # gmsh options
-
-    meshing_algorithm = kwargs.get("meshing_algorithm")
-    # Create a writer of gmsh .geo-files
-    gw = gmsh_interface.GmshWriter(
-        pts_split,
-        lines_split,
-        domain=domain,
-        mesh_size=mesh_size,
-        intersection_points=intersections,
-        meshing_algorithm=meshing_algorithm,
-    )
-    gw.write_geo(in_file)
-
-    _run_gmsh(file_name, **kwargs)
-    return triangle_grid_from_gmsh(file_name, **kwargs)
-
-
-=======
->>>>>>> 812c6992
 def triangle_grid_from_gmsh(file_name, constraints=None, **kwargs):
     """ Generate a list of grids dimensions {2, 1, 0}, starting from a gmsh mesh.
 
