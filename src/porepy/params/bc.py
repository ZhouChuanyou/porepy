# -*- coding: utf-8 -*-
""" Module for representation and handling of boundary conditions.

"""
import warnings
import numpy as np


class BoundaryCondition(object):
    """ Class to store information on boundary conditions.

    The BCs are specified by face number, and can have type Dirichlet or
    Neumann (Robin may be included later). For details on default values etc.,
    see constructor.

    Attributes:
        num_faces (int): Number of faces in the grid
        dim (int): Dimension of the boundary. One less than the dimension of
            the grid.
        is_neu (np.ndarray boolean, size g.num_faces): Element i is true if
            face i has been assigned a Neumann condition. Tacitly assumes that
            the face is on the boundary. Should be false for internal faces, as
            well as Dirichlet faces.
        is_dir (np.ndarary, boolean, size g.num_faces): Element i is true if
            face i has been assigned a Neumann condition.

    """

    def __init__(self, g, faces=None, cond=None):
        """Constructor for BoundaryConditions.

        The conditions are specified by face numbers. Faces that do not get an
        explicit condition will have Neumann conditions assigned.

        Parameters:
            g (grid): For which boundary conditions are set.
            faces (np.ndarray): Faces for which conditions are assigned.
            cond (list of str): Conditions on the faces, in the same order as
                used in faces. Should be as long as faces.

        Example:
            # Assign Dirichlet condititons on the left side of a grid; implicit
            # Neumann conditions on the rest
            g = CartGrid([2, 2])
            west_face = bc.face_on_side(g, 'west')
            bound_cond = BoundaryCondition(g, faces=west_face, cond=['dir',
                                                                     'dir'])

        """

        self.num_faces = g.num_faces
        self.dim = g.dim - 1

        # Find boundary faces
        bf = g.get_boundary_faces()

        # Keep track of internal boundaries.
        self.is_internal = g.tags['fracture_faces']

        self.is_neu = np.zeros(self.num_faces, dtype=bool)
        self.is_dir = np.zeros(self.num_faces, dtype=bool)

        # By default, all boundary faces are Neumann.
        self.is_neu[bf] = True

        if faces is not None:
            # Validate arguments
            assert cond is not None
            if faces.dtype==bool:
                if faces.size != self.num_faces:
                    raise ValueError('''When giving logical faces, the size of
                                        array must match number of faces''')
                faces = np.argwhere(faces)
            if not np.all(np.in1d(faces, bf)):
<<<<<<< HEAD
                raise ValueError('Give boundary condition only on the \
                                 boundary')
            domain_boundary_and_tips = np.argwhere(np.logical_or(
                    g.tags['domain_boundary_faces'], g.tags['tip_faces']))
            if not np.all(np.in1d(faces, domain_boundary_and_tips)):
                warnings.warn('You are now specifying conditions on internal \
                              boundaries. Be very careful!')
=======
                raise ValueError('Give boundary condition only on the boundary')
            if isinstance(cond, str):
                cond = [cond] * faces.size
>>>>>>> 06e9f5f1
            if faces.size != len(cond):
                raise ValueError('One BC per face')

            for l in np.arange(faces.size):
                s = cond[l]
                if s.lower() == 'neu':
                    pass  # Neumann is already default
                elif s.lower() == 'dir':
                    self.is_dir[faces[l]] = True
                    self.is_neu[faces[l]] = False
                else:
                    raise ValueError('Boundary should be Dirichlet or Neumann')


def face_on_side(g, side, tol=1e-8):
    """ Find faces on specified sides of a grid.

    It is assumed that the grid forms a box in 2d or 3d.

    The faces are specified by one of two type of keywords: (xmin / west),
    (xmax / east), (ymin / south), (ymax / north), (zmin, bottom),
    (zmax / top).

    Parameters:
        g (grid): For which we want to find faces.
        side (str, or list of str): Sides for which we want to find the
            boundary faces.
        tol (double, optional): Geometric tolerance for deciding whether a face
            lays on the boundary. Defaults to 1e-8.

    Returns:
        list of lists: Outer list has one element per element in side (same
            ordering). Inner list contains global indices of faces laying on
            that side.

    """
    if isinstance(side, str):
        side = [side]

    faces = []
    for s in side:
        s = s.lower().strip()
        if s == 'west' or s == 'xmin':
            xm = g.nodes[0].min()
            faces.append(np.squeeze(np.where(np.abs(g.face_centers[0] - xm) <
                                              tol)))
        elif s == 'east' or s == 'xmax':
            xm = g.nodes[0].max()
            faces.append(np.squeeze(np.where(np.abs(g.face_centers[0] - xm) <
                                              tol)))
        elif s == 'south' or s == 'ymin':
            xm = g.nodes[1].min()
            faces.append(np.squeeze(np.where(np.abs(g.face_centers[1] - xm) <
                                              tol)))
        elif s == 'north' or s == 'ymax':
            xm = g.nodes[1].max()
            faces.append(np.squeeze(np.where(np.abs(g.face_centers[1] - xm) <
                                              tol)))
        elif s == 'bottom' or s == 'bot' or s == 'zmin':
            xm = g.nodes[2].min()
            faces.append(np.squeeze(np.where(np.abs(g.face_centers[2] - xm) <
                                              tol)))
        elif s == 'top' or s == 'zmax':
            xm = g.nodes[2].max()
            faces.append(np.squeeze(np.where(np.abs(g.face_centers[2] - xm) <
                                              tol)))
        else:
            raise ValueError('Unknow face side')
    return faces
<|MERGE_RESOLUTION|>--- conflicted
+++ resolved
@@ -72,7 +72,6 @@
                                         array must match number of faces''')
                 faces = np.argwhere(faces)
             if not np.all(np.in1d(faces, bf)):
-<<<<<<< HEAD
                 raise ValueError('Give boundary condition only on the \
                                  boundary')
             domain_boundary_and_tips = np.argwhere(np.logical_or(
@@ -80,11 +79,8 @@
             if not np.all(np.in1d(faces, domain_boundary_and_tips)):
                 warnings.warn('You are now specifying conditions on internal \
                               boundaries. Be very careful!')
-=======
-                raise ValueError('Give boundary condition only on the boundary')
             if isinstance(cond, str):
                 cond = [cond] * faces.size
->>>>>>> 06e9f5f1
             if faces.size != len(cond):
                 raise ValueError('One BC per face')
 
