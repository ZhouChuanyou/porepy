""" Hard coded typical parameters that may be of use in simulations.

Contains standard values (e.g. found in Wikipedia) for permeability, elastic
moduli etc.

"""
from porepy.params import units


def poisson_from_lame(mu, lmbda):
    """ Compute Poisson's ratio from Lame parameters

    Parameters:
        mu (double): first Lame parameter
        lmbda (double): Second Lame parameter

    Returns:
        double: Poisson's ratio

    """
    return lmbda / (2 * (mu + lmbda))


def lame_from_young_poisson(e, nu):
    """ Compute Lame parameters from Young's modulus and Poisson's ratio.

    Parameters:
        e (double): Young's modulus
        nu (double): Poisson's ratio

    Returns:
        double: First Lame parameter
        double: Second Lame parameter / shear modulus

    """
    lmbda = e * nu / ((1 + nu) * (1 - 2 * nu))
    mu = e / (2 * (1 + nu))

    return lmbda, mu

class UnitRock(object):
    """ Mother of all rocks, all values are unity.

    Attributes:
        PERMEABILITY:
        POROSITY:
        LAMBDA: First Lame parameter
        MU: Second lame parameter / shear modulus
        YOUNG_MODULUS: Young's modulus
        POISSON_RATIO:

    """
<<<<<<< HEAD
    def __init__(self, theta_ref=None):
        self.PERMEABILITY = 1
        self.POROSITY = 1
        self.MU = 1
        self.LAMBDA = 1
        self.YOUNG_MODULUS = 1
        self.POSSION_RATIO = 1

        if theta_ref is None:
            self.theta_ref = 1
        else:
            self.theta_ref = theta_ref

    def specific_heat_capacity(self, _):
        return 1.
=======

    PERMEABILITY = 1
    POROSITY = 1
    MU = 1
    LAMBDA = 1
    YOUNG_MODULUS = 1
    POSSION_RATIO = 1

>>>>>>> 2941a07f

class SandStone(UnitRock):
    """ Generic values for Sandstone.

    Data partially from:
        http://civilblog.org/2015/02/13/what-are-the-values-of-modulus-of-elasticity-poissons-ratio-for-different-rocks/

    """
<<<<<<< HEAD
    def __init__(self, theta_ref):
=======

    def __init__(self):
>>>>>>> 2941a07f

        # Fairly permeable rock.
        self.PERMEABILITY = 1 * units.DARCY
        self.POROSITY = 0.2
        # Reported range for Young's modulus is 0.5-8.6
        self.YOUNG_MODULUS = 5 * units.KILOGRAM / units.CENTI ** 2 * 1e5
        # Reported range for Poisson's ratio is 0.066-0.125
        self.POISSON_RATIO = 0.1

<<<<<<< HEAD
        self.LAMBDA, self.MU = lame_from_young_poisson(self.YOUNG_MODULUS,
                                                       self.POISSON_RATIO)
        if theta_ref is None:
            self.theta_ref = 20*units.CELSIUS
        else:
            self.theta_ref = theta_ref

        self.DENSITY = 2650 * units.KILOGRAM/units.METER**3

    def specific_heat_capacity(self, theta=None):# theta in CELSIUS
        if theta is None:
            theta = self.theta_ref
        c_ref = 823.82
        eta = 8.9*1e-2
        theta_ref = 10 * units.CELSIUS
        return c_ref + eta*(theta-theta_ref)
=======
        self.LAMBDA, self.MU = lame_from_young_poisson(
            self.YOUNG_MODULUS, self.POISSON_RATIO
        )
>>>>>>> 2941a07f


class Shale(UnitRock):
    """ Generic values for shale.


    Data partially from:
        http://civilblog.org/2015/02/13/what-are-the-values-of-modulus-of-elasticity-poissons-ratio-for-different-rocks/

    """
<<<<<<< HEAD
    def __init__(self, theta_ref=None):
=======

    def __init__(self):
>>>>>>> 2941a07f
        # No source for permeability and porosity.
        self.PERMEABILITY = 1e-5 * units.DARCY
        self.POROSITY = 0.01
        # Reported range for Young's modulus is 0.8-3.0
        self.YOUNG_MODULUS = 1.5 * units.KILOGRAM / units.CENTI ** 2 * 1e5
        # Reported range for Poisson's ratio is 0.11-0.54 (the latter is strange)
        self.POISSON_RATIO = 0.3

<<<<<<< HEAD
        self.LAMBDA, self.MU = lame_from_young_poisson(self.YOUNG_MODULUS, self.POISSON_RATIO)

        if theta_ref is None:
            self.theta_ref = 20*units.CELSIUS
        else:
            self.theta_ref = theta_ref

        self.DENSITY = 2650 * units.KILOGRAM/units.METER**3

    def specific_heat_capacity(self, theta=None):# theta in CELSIUS
        if theta is None:
            theta = self.theta_ref
        c_ref = 794.37
        eta = 10.26*1e-2
        theta_ref = 10 * units.CELSIUS
        return c_ref + eta*(theta-theta_ref)
=======
        self.LAMBDA, self.MU = lame_from_young_poisson(
            self.YOUNG_MODULUS, self.POISSON_RATIO
        )
>>>>>>> 2941a07f


class Granite(UnitRock):
    """ Generic values for granite.


    Data partially from:
        http://civilblog.org/2015/02/13/what-are-the-values-of-modulus-of-elasticity-poissons-ratio-for-different-rocks/

    """
<<<<<<< HEAD
    def __init__(self, theta_ref=None):
=======

    def __init__(self):
>>>>>>> 2941a07f
        # No source for permeability and porosity
        self.PERMEABILITY = 1e-8 * units.DARCY
        self.POROSITY = 0.01
        # Reported range for Young's modulus is 2.6-7.0
        self.YOUNG_MODULUS = 5 * units.KILOGRAM / units.CENTI ** 2 * 1e5
        # Reported range for Poisson's ratio is 0.125-0.25
        self.POISSON_RATIO = 0.2

<<<<<<< HEAD
        self.LAMBDA, self.MU = lame_from_young_poisson(self.YOUNG_MODULUS,
                                                       self.POISSON_RATIO)

        if theta_ref is None:
            self.theta_ref = 20*units.CELSIUS
        else:
            self.theta_ref = theta_ref

        self.DENSITY = 2650 * units.KILOGRAM/units.METER**3

    def specific_heat_capacity(self, theta=None):# theta in CELSIUS
        if theta is None:
            theta = self.theta_ref
        c_ref = 790
        eta = 0
        theta_ref = 0
        return c_ref + eta*(theta-theta_ref)

    def thermal_conductivity(self, theta=None):
        return 3.07
=======
        self.LAMBDA, self.MU = lame_from_young_poisson(
            self.YOUNG_MODULUS, self.POISSON_RATIO
        )
>>>>>>> 2941a07f
<|MERGE_RESOLUTION|>--- conflicted
+++ resolved
@@ -50,7 +50,6 @@
         POISSON_RATIO:
 
     """
-<<<<<<< HEAD
     def __init__(self, theta_ref=None):
         self.PERMEABILITY = 1
         self.POROSITY = 1
@@ -66,16 +65,6 @@
 
     def specific_heat_capacity(self, _):
         return 1.
-=======
-
-    PERMEABILITY = 1
-    POROSITY = 1
-    MU = 1
-    LAMBDA = 1
-    YOUNG_MODULUS = 1
-    POSSION_RATIO = 1
-
->>>>>>> 2941a07f
 
 class SandStone(UnitRock):
     """ Generic values for Sandstone.
@@ -84,12 +73,8 @@
         http://civilblog.org/2015/02/13/what-are-the-values-of-modulus-of-elasticity-poissons-ratio-for-different-rocks/
 
     """
-<<<<<<< HEAD
-    def __init__(self, theta_ref):
-=======
 
-    def __init__(self):
->>>>>>> 2941a07f
+    def __init__(self, theta_ref=None):
 
         # Fairly permeable rock.
         self.PERMEABILITY = 1 * units.DARCY
@@ -99,9 +84,10 @@
         # Reported range for Poisson's ratio is 0.066-0.125
         self.POISSON_RATIO = 0.1
 
-<<<<<<< HEAD
-        self.LAMBDA, self.MU = lame_from_young_poisson(self.YOUNG_MODULUS,
-                                                       self.POISSON_RATIO)
+        self.LAMBDA, self.MU = lame_from_young_poisson(
+            self.YOUNG_MODULUS, self.POISSON_RATIO
+        )
+
         if theta_ref is None:
             self.theta_ref = 20*units.CELSIUS
         else:
@@ -116,11 +102,6 @@
         eta = 8.9*1e-2
         theta_ref = 10 * units.CELSIUS
         return c_ref + eta*(theta-theta_ref)
-=======
-        self.LAMBDA, self.MU = lame_from_young_poisson(
-            self.YOUNG_MODULUS, self.POISSON_RATIO
-        )
->>>>>>> 2941a07f
 
 
 class Shale(UnitRock):
@@ -131,12 +112,8 @@
         http://civilblog.org/2015/02/13/what-are-the-values-of-modulus-of-elasticity-poissons-ratio-for-different-rocks/
 
     """
-<<<<<<< HEAD
+
     def __init__(self, theta_ref=None):
-=======
-
-    def __init__(self):
->>>>>>> 2941a07f
         # No source for permeability and porosity.
         self.PERMEABILITY = 1e-5 * units.DARCY
         self.POROSITY = 0.01
@@ -145,8 +122,9 @@
         # Reported range for Poisson's ratio is 0.11-0.54 (the latter is strange)
         self.POISSON_RATIO = 0.3
 
-<<<<<<< HEAD
-        self.LAMBDA, self.MU = lame_from_young_poisson(self.YOUNG_MODULUS, self.POISSON_RATIO)
+        self.LAMBDA, self.MU = lame_from_young_poisson(
+            self.YOUNG_MODULUS, self.POISSON_RATIO
+        )
 
         if theta_ref is None:
             self.theta_ref = 20*units.CELSIUS
@@ -162,11 +140,6 @@
         eta = 10.26*1e-2
         theta_ref = 10 * units.CELSIUS
         return c_ref + eta*(theta-theta_ref)
-=======
-        self.LAMBDA, self.MU = lame_from_young_poisson(
-            self.YOUNG_MODULUS, self.POISSON_RATIO
-        )
->>>>>>> 2941a07f
 
 
 class Granite(UnitRock):
@@ -177,12 +150,8 @@
         http://civilblog.org/2015/02/13/what-are-the-values-of-modulus-of-elasticity-poissons-ratio-for-different-rocks/
 
     """
-<<<<<<< HEAD
+
     def __init__(self, theta_ref=None):
-=======
-
-    def __init__(self):
->>>>>>> 2941a07f
         # No source for permeability and porosity
         self.PERMEABILITY = 1e-8 * units.DARCY
         self.POROSITY = 0.01
@@ -191,9 +160,9 @@
         # Reported range for Poisson's ratio is 0.125-0.25
         self.POISSON_RATIO = 0.2
 
-<<<<<<< HEAD
-        self.LAMBDA, self.MU = lame_from_young_poisson(self.YOUNG_MODULUS,
-                                                       self.POISSON_RATIO)
+        self.LAMBDA, self.MU = lame_from_young_poisson(
+            self.YOUNG_MODULUS, self.POISSON_RATIO
+        )
 
         if theta_ref is None:
             self.theta_ref = 20*units.CELSIUS
@@ -211,9 +180,4 @@
         return c_ref + eta*(theta-theta_ref)
 
     def thermal_conductivity(self, theta=None):
-        return 3.07
-=======
-        self.LAMBDA, self.MU = lame_from_young_poisson(
-            self.YOUNG_MODULUS, self.POISSON_RATIO
-        )
->>>>>>> 2941a07f
+        return 3.07