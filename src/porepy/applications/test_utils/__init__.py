"""The module contains utility functions for testing.

Utility functions that are not specific to a single test module should be placed here.
Functions which are relevant also outside tests should go elsewhere.

"""
<<<<<<< HEAD
from . import arrays
from . import grids
from . import partial_discretization
=======
from . import arrays, grids, vtk
>>>>>>> 91faad0b
<|MERGE_RESOLUTION|>--- conflicted
+++ resolved
@@ -4,10 +4,4 @@
 Functions which are relevant also outside tests should go elsewhere.
 
 """
-<<<<<<< HEAD
-from . import arrays
-from . import grids
-from . import partial_discretization
-=======
-from . import arrays, grids, vtk
->>>>>>> 91faad0b
+from . import arrays, grids, vtk, partial_discretization