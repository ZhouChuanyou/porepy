--- conflicted
+++ resolved
@@ -6,11 +6,7 @@
 import numbers
 from enum import Enum, EnumMeta
 from itertools import count
-<<<<<<< HEAD
-from typing import Any, Dict, Optional, Sequence, Union
-=======
 from typing import Any, Optional, Sequence, Union
->>>>>>> 52efa05b
 
 import matplotlib.pyplot as plt
 import networkx as nx
@@ -22,9 +18,6 @@
 from . import _ad_utils
 from .forward_mode import Ad_array, initAdArrays
 
-<<<<<<< HEAD
-__all__ = ["Operator", "Matrix", "Array", "Scalar", "Variable", "MixedDimensionalVariable"]
-=======
 __all__ = [
     "Operator",
     "Matrix",
@@ -34,7 +27,6 @@
     "Variable",
     "MergedVariable",
 ]
->>>>>>> 52efa05b
 
 GridLike = Union[pp.Grid, pp.MortarGrid]
 
@@ -68,47 +60,608 @@
     def __init__(
         self,
         name: Optional[str] = None,
-<<<<<<< HEAD
-        subdomains: Optional[Sequence[pp.Grid]] = None,
-        interfaces: Optional[Sequence[pp.MortarGrid]] = None,
-        tree: Optional["Tree"] = None,
-    ) -> None:
-
-        ### PUBLIC
-
-        self.subdomains: list[pp.Grid] = [] if subdomains is None else subdomains
-        """List of subdomains on which the operator is defined.
-        Will be empty for operators not associated with specific subdomains.
-
-        """
-
-        self.interfaces: list[pp.MortarGrid] = [] if interfaces is None else interfaces
-        """List of interfaces on which the operator is defined.
-        Will be empty for operators not associated with specific interfaces.
-
-        """
-
-        ### PRIVATE
-
-        self._name = name if name is not None else ""
-
-=======
         subdomains: Optional[list[pp.Grid]] = None,
         interfaces: Optional[list[pp.MortarGrid]] = None,
         tree: Optional[Tree] = None,
     ) -> None:
-        if name is None:
-            name = ""
-        self._name = name
+        self.interfaces: list[pp.MortarGrid] = [] if interfaces is None else interfaces
+        """List of interfaces on which the operator is defined.
+        Will be empty for operators not associated with specific interfaces.
+
+        """
+
         self.subdomains: list[pp.Grid] = [] if subdomains is None else subdomains
-        self.interfaces: list[pp.MortarGrid] = [] if interfaces is None else interfaces
->>>>>>> 52efa05b
+        """List of subdomains on which the operator is defined.
+        Will be empty for operators not associated with specific subdomains.
+
+        """
+        ### PRIVATE
+
+        self._name = name if name is not None else ""
+
         self._set_tree(tree)
 
     @property
     def name(self) -> str:
         """The name given to this variable."""
         return self._name
+
+    def _set_tree(self, tree=None):
+        if tree is None:
+            self.tree = Tree(Operation.void)
+        else:
+            self.tree = tree
+
+    def _set_subdomains_or_interfaces(
+        self,
+        subdomains: Optional[list[pp.Grid]] = None,
+        interfaces: Optional[list[pp.MortarGrid]] = None,
+    ) -> None:
+        """For operators which are defined for either subdomains or interfaces but not both.
+
+        Check that exactly one of subdomains and interfaces is given and assign to the
+        operator. The unspecified grid-like type will also be set as an attribute, i.e.
+        either op.subdomains or op.interfaces is an empty list, while the other is a
+        list with len>0.
+
+        Parameters:
+            subdomains (optional list of subdomains): The subdomain list.
+            interfaces (optional list of tuples of subdomains): The interface list.
+
+        """
+        if subdomains is None:
+            subdomains = []
+        if interfaces is None:
+            interfaces = []
+
+        if len(subdomains) > 0 and len(interfaces) > 0:
+            raise ValueError("Operator defined on both subdomains and interfaces.")
+
+        self.subdomains = subdomains
+        self.interfaces = interfaces
+
+    def _find_subtree_variables(self) -> list[pp.ad.Variable]:
+        """Method to recursively look for Variables (or MergedVariables) in an
+        operator tree.
+        """
+        # The variables should be located at leaves in the tree. Traverse the tree
+        # recursively, look for variables, and then gather the results.
+
+        if isinstance(self, Variable) or isinstance(self, pp.ad.Variable):
+            # We are at the bottom of a branch of the tree, return the operator
+            return [self]
+        else:
+            # We need to look deeper in the tree.
+            # Look for variables among the children
+            sub_variables = []
+            # When using nested pp.ad.Functions, some of the children may be Ad_arrays
+            # (forward mode), rather than Operators. For the former, don't look for
+            # children - they have none.
+            for child in self.tree.children:
+                if isinstance(child, pp.ad.Operator):
+                    sub_variables += child._find_subtree_variables()
+
+            # Some work is needed to parse the information
+            var_list: list[Variable] = []
+            for var in sub_variables:
+                if isinstance(var, Variable) or isinstance(var, pp.ad.Variable):
+                    # Effectively, this node is one step from the leaf
+                    var_list.append(var)
+                elif isinstance(var, list):
+                    # We are further up in the tree.
+                    for sub_var in var:
+                        if isinstance(sub_var, Variable) or isinstance(
+                            sub_var, pp.ad.Variable
+                        ):
+                            var_list.append(sub_var)
+            return var_list
+
+    def _identify_variables(
+        self, dof_manager: pp.DofManager, var: Optional[list] = None
+    ):
+        """Identify all variables in this operator."""
+        # 1. Get all variables present in this operator.
+        # The variable finder is implemented in a special function, aimed at recursion
+        # through the operator tree.
+        # Uniquify by making this a set, and then sort on variable id
+        variables = sorted(
+            list(set(self._find_subtree_variables())),
+            key=lambda var: var.id,
+        )
+
+        # 2. Get a mapping between variables (*not* only MergedVariables) and their
+        # indices according to the DofManager. This is needed to access the state of
+        # a variable when parsing the operator to numerical values using forward Ad.
+
+        # For each variable, get the global index
+        inds = []
+        variable_ids = []
+        prev_time = []
+        prev_iter = []
+        for variable in variables:
+            # Indices (in DofManager sense) of this variable. Will be built gradually
+            # for MergedVariables, in one go for plain Variables.
+            ind_var = []
+            prev_time.append(variable.prev_time)
+            prev_iter.append(variable.prev_iter)
+
+            if isinstance(
+                variable, (pp.ad.MergedVariable, MergedVariable)
+            ):  # Is this equivalent to the test in previous function?
+                # Loop over all subvariables for the merged variable
+                for i, sub_var in enumerate(variable.sub_vars):
+                    # Store dofs
+                    ind_var.append(
+                        dof_manager.grid_and_variable_to_dofs(sub_var._g, sub_var._name)
+                    )
+                    if i == 0:
+                        # Store id of variable, but only for the first one; we will
+                        # concatenate the arrays in ind_var into one array
+                        variable_ids.append(variable.id)
+
+                if len(variable.sub_vars) == 0:
+                    # For empty lists of subvariables, we still need to assign an id
+                    # to the variable.
+                    variable_ids.append(variable.id)
+            else:
+                # This is a variable that lives on a single grid
+                ind_var.append(
+                    dof_manager.grid_and_variable_to_dofs(variable._g, variable._name)
+                )
+                variable_ids.append(variable.id)
+
+            # Gather all indices for this variable
+            if len(ind_var) > 0:
+                inds.append(np.hstack([i for i in ind_var]))
+            else:
+                inds.append(np.array([], dtype=int))
+
+        return inds, variable_ids, prev_time, prev_iter
+
+    def _identify_subtree_discretizations(self, discr: list) -> list:
+        """Recursive search in the tree of this operator to identify all discretizations
+        represented in the operator.
+        """
+        if len(self.tree.children) > 0:
+            # Go further in recursion
+            for child in self.tree.children:
+                discr += child._identify_subtree_discretizations([])
+
+        if isinstance(self, _ad_utils.MergedOperator):
+            # We have reached the bottom; this is a discretization (example: mpfa.flux)
+            discr.append(self)
+
+        return discr
+
+    def _identify_discretizations(
+        self,
+    ) -> dict[_ad_utils.MergedOperator, GridLike]:
+        """Perform a recursive search to find all discretizations present in the
+        operator tree. Uniquify the list to avoid double computations.
+
+        """
+        all_discr = self._identify_subtree_discretizations([])
+        return _ad_utils.uniquify_discretization_list(all_discr)
+
+    def discretize(self, mdg: pp.MixedDimensionalGrid) -> None:
+        """Perform discretization operation on all discretizations identified in
+        the tree of this operator, using data from mdg.
+
+        IMPLEMENTATION NOTE: The discretizations was identified at initialization of
+        Expression - it is now done here to accommodate updates (?) and
+
+        """
+        unique_discretizations: dict[
+            _ad_utils.MergedOperator, GridLike
+        ] = self._identify_discretizations()
+        _ad_utils.discretize_from_list(unique_discretizations, mdg)
+
+    def is_leaf(self) -> bool:
+        """Check if this operator is a leaf in the tree-representation of an object.
+
+        Returns:
+            bool: True if the operator has no children. Note that this implies that the
+                method parse() is expected to be implemented.
+        """
+        return len(self.tree.children) == 0
+
+    def set_name(self, name: str) -> None:
+        self._name = name
+
+    def previous_timestep(self) -> pp.ad.Operator:
+        """Return an operator that represents the value of this operator at the previous
+        timestep.
+
+        The operator tree at the previous time step is created as a shallow copy, and will
+        thus be identical to the original operator, except that all time dependent operators
+        are evaluated at the previous time step.
+
+        Returns:
+            A copy of self, with all time dependent operators evaluated at the previous
+                time step.
+
+        """
+        # Create a copy of the operator tree evaluated at a previous time step. This is done
+        # by traversing the underlying graph, and set all time-dependent objects to be
+        # evaluated at the previous time step.
+
+        def _traverse_tree(op: Operator) -> Operator:
+            """Helper function which traverses an operator tree by recursion."""
+
+            children = op.tree.children
+
+            if len(children) == 0:
+                # We are on an atomic operator. If this is a time-dependent operator,
+                # set it to be evaluated at the previous time step. If not, leave the
+                # operator as it is.
+                if isinstance(op, (Variable, MergedVariable, TimeDependentArray)):
+                    # IMPLEMENTATION NOTE: We need to use a copy, not a deep copy here. A
+                    # deep copy would change the underlying grids and mortar grids. For
+                    # variables (atomic and merged) this would render a KeyValue if the
+                    # grid is used to fetch the relevant degree of freedom in the global
+                    # ordering, as is done by the DofManager.
+                    # If other time-dependent other operators are added, they will have to
+                    # override this previous_timestep method.
+                    return copy.copy(op).previous_timestep()
+
+                else:
+                    # No need to use a copy here.
+                    # This also means that operators that are not time dependent need not
+                    # override this previous_timestep method.
+                    return op
+            else:
+                # Recursively iterate over the subtree, get the children, evaluated at the
+                # previous time when relevant, and add it to the new list.
+                new_children: list[Operator] = list()
+                for ci, child in enumerate(children):
+                    # Recursive call to fix the subtree.
+                    new_children.append(_traverse_tree(child))
+
+                # We would like to return a new operator which represents the same
+                # calculation as op, though with a different set of children. We cannot use
+                # copy.copy (shallow copy), since this will identify the lists of children
+                # in the old and new operator. Also, we cannot do a deep copy, since this
+                # will copy grids in individual subdomains - see implementation not in the
+                # above treatment of Variables.
+                # The solution is to make a new Tree with the same operation as the old
+                # operator, but with the new list of children.
+                new_tree = Tree(op.tree.op, children=new_children)
+
+                # Use the same lists of subdomains and interfaces as in the old operator,
+                # with empty lists if these are not present.
+                subdomains = getattr(op, "subdomains", [])
+                interfaces = getattr(op, "interfaces", [])
+
+                # Create new operator from the tree.
+                new_op = Operator(
+                    name=op._name,
+                    subdomains=subdomains,
+                    interfaces=interfaces,
+                    tree=new_tree,
+                )
+                return new_op
+
+        # Get a copy of the operator with all time-dependent quantities evaluated at the
+        # previous time step.
+        prev_time = _traverse_tree(self)
+
+        return prev_time
+
+    def parse(self, mdg: pp.MixedDimensionalGrid) -> Any:
+        """Translate the operator into a numerical expression.
+        Subclasses that represent atomic operators (leaves in a tree-representation of
+        an operator) should override this method to return e.g. a number, an array or a
+        matrix.
+        This method should not be called on operators that are formed as combinations
+        of atomic operators; such operators should be evaluated by the method evaluate().
+        """
+        raise NotImplementedError("This type of operator cannot be parsed right away")
+
+    def _parse_operator(self, op: Operator, mdg: pp.MixedDimensionalGrid):
+        """TODO: Currently, there is no prioritization between the operations; for
+        some reason, things just work. We may need to make an ordering in which the
+        operations should be carried out. It seems that the strategy of putting on
+        hold until all children are processed works, but there likely are cases where
+        this is not the case.
+        """
+
+        # The parsing strategy depends on the operator at hand:
+        # 1) If the operator is a Variable, it will be represented according to its
+        #    state.
+        # 2) If the operator is a leaf in the tree-representation of the operator,
+        #    parsing is left to the operator itself.
+        # 3) If the operator is formed by combining other operators lower in the tree,
+        #    parsing is handled by first evaluating the children (leads to recursion)
+        #    and then perform the operation on the result.
+
+        # Check for case 1 or 2
+        if isinstance(op, pp.ad.Variable) or isinstance(op, Variable):
+            # Case 1: Variable
+
+            # How to access the array of (Ad representation of) states depends on weather
+            # this is a single or combined variable; see self.__init__, definition of
+            # self._variable_ids.
+            # TODO no different between merged or no merged variables!?
+            if isinstance(op, pp.ad.MergedVariable) or isinstance(op, MergedVariable):
+                if op.prev_time:
+                    return self._prev_vals[op.id]
+                elif op.prev_iter:
+                    return self._prev_iter_vals[op.id]
+                else:
+                    return self._ad[op.id]
+            else:
+                if op.prev_time:
+                    return self._prev_vals[op.id]
+                elif op.prev_iter or not (
+                    op.id in self._ad
+                ):  # TODO make it more explicit that op corresponds to a non_ad_variable?
+                    # e.g. by op.id in non_ad_variable_ids.
+                    return self._prev_iter_vals[op.id]
+                else:
+                    return self._ad[op.id]
+        elif isinstance(op, pp.ad.Ad_array):
+            # When using nested operator functions, op can be an already evaluated term.
+            # Just return it.
+            return op
+
+        elif op.is_leaf():
+            # Case 2
+            return op.parse(mdg)  # type:ignore
+
+        # This is not an atomic operator. First parse its children, then combine them
+        tree = op.tree
+        results = [self._parse_operator(child, mdg) for child in tree.children]
+
+        # Combine the results
+        if tree.op == Operation.add:
+            # To add we need two objects
+            assert len(results) == 2
+
+            # Convert any vectors that mascarade as a nx1 (1xn) scipy matrix
+            self._ravel_scipy_matrix(results)
+
+            if isinstance(results[0], np.ndarray):
+                # With the implementation of Ad arrays, addition does not
+                # commute for combinations with numpy arrays. Switch the order
+                # of results, and everything works.
+                results = results[::-1]
+            try:
+                return results[0] + results[1]
+            except ValueError as exc:
+                msg = self._get_error_message("adding", tree, results)
+                raise ValueError(msg) from exc
+
+        elif tree.op == Operation.sub:
+            # To subtract we need two objects
+            assert len(results) == 2
+
+            # Convert any vectors that mascarade as a nx1 (1xn) scipy matrix
+            self._ravel_scipy_matrix(results)
+
+            factor = 1
+
+            if isinstance(results[0], np.ndarray):
+                # With the implementation of Ad arrays, subtraction does not
+                # commute for combinations with numpy arrays. Switch the order
+                # of results, and everything works.
+                results = results[::-1]
+                factor = -1
+
+            try:
+                return factor * (results[0] - results[1])
+            except ValueError as exc:
+                msg = self._get_error_message("subtracting", tree, results)
+                raise ValueError(msg) from exc
+
+        elif tree.op == Operation.mul:
+            # To multiply we need two objects
+            assert len(results) == 2
+
+            if isinstance(results[0], np.ndarray) and isinstance(
+                results[1], (pp.ad.Ad_array, pp.ad.forward_mode.Ad_array)
+            ):
+                # In the implementation of multiplication between an Ad_array and a
+                # numpy array (in the forward mode Ad), a * b and b * a do not
+                # commute. Flip the order of the results to get the expected behavior.
+                results = results[::-1]
+            try:
+                return results[0] * results[1]
+            except ValueError as exc:
+                if isinstance(
+                    results[0], (pp.ad.Ad_array, pp.ad.forward_mode.Ad_array)
+                ) and isinstance(results[1], np.ndarray):
+                    # Special error message here, since the information provided by
+                    # the standard method looks like a contradiction.
+                    # Move this to a helper method if similar cases arise for other
+                    # operations.
+                    msg_0 = tree.children[0]._parse_readable()
+                    msg_1 = tree.children[1]._parse_readable()
+                    nl = "\n"
+                    msg = (
+                        "Error when right multiplying \n"
+                        + f"  {msg_0}"
+                        + nl
+                        + "with"
+                        + nl
+                        + f"  numpy array {msg_1}"
+                        + nl
+                        + f"Size of arrays: {results[0].val.size} and {results[1].size}"
+                        + nl
+                        + "Did you forget some parentheses?"
+                    )
+
+                else:
+                    msg = self._get_error_message("multiplying", tree, results)
+                raise ValueError(msg) from exc
+
+        elif tree.op == Operation.div:
+            # Some care is needed here, to account for cases where item in the results
+            # array is a numpy array
+            if isinstance(results[0], pp.ad.Ad_array):
+                # If the first item is an Ad array, the implementation of the forward
+                # mode should take care of everything.
+                return results[0] / results[1]
+            elif isinstance(results[0], (np.ndarray, sps.spmatrix)):
+                # if the first array is a numpy array or sparse matrix,
+                # then numpy's implementation of division will be invoked.
+                if isinstance(results[1], (np.ndarray, numbers.Real)):
+                    # Both items are numpy arrays or scalars, everything is fine.
+                    return results[0] / results[1]
+                elif isinstance(results[1], pp.ad.Ad_array):
+                    # Numpy cannot deal with division with an Ad_array. Instead, multiply
+                    # with the inverse of results[1] (this is equivalent, and makes
+                    # numpy happy). The return from numpy will be a new array (data type
+                    # object) with the actual Ad_array as the first item. Exactly why
+                    # numpy functions in this way is not clear to EK.
+                    return (results[0] * results[1] ** -1)[0]
+                else:
+                    # Not sure what this will cover. We have to wait for it to happen.
+                    raise NotImplementedError(
+                        "Encountered a case not covered when dividing Ad objects"
+                    )
+            elif isinstance(results[0], numbers.Real):
+                # if the dividend is a number, the divisor has to be an Ad_array,
+                # otherwise the overloaded division wouldn't have been invoked
+                # We use the same strategy as in above case where the divisor is an Ad_array
+                if isinstance(results[1], pp.ad.Ad_array):
+                    # See remarks by EK in case ndarray / Ad_array
+                    return (results[0] * results[1] ** -1)[0]
+                else:
+                    # In case above argument, that the divisor can only be an Ad_array,
+                    # is wrong
+                    raise NotImplementedError(
+                        "Encountered a case not covered when dividing Ad objects"
+                    )
+            else:
+                # This case could include results[0] being a float, or different numbers,
+                # which again should be easy to cover.
+                raise NotImplementedError(
+                    "Encountered a case not covered when dividing Ad objects"
+                )
+
+        elif tree.op == Operation.evaluate:
+            # This is a function, which should have at least one argument
+            assert len(results) > 1
+            func_op = results[0]
+
+            # if the callable can be fed with Ad_arrays, do it
+            if func_op.ad_compatible:
+                return func_op.func(*results[1:])
+            else:
+                # This should be a Function with approximated Jacobian and value.
+                try:
+                    val = func_op.get_values(*results[1:])
+                    jac = func_op.get_jacobian(*results[1:])
+                except Exception as exc:
+                    # TODO specify what can go wrong here (Exception type)
+                    msg = "Ad parsing: Error evaluating operator function:\n"
+                    msg += func_op._parse_readable()
+                    raise ValueError(msg) from exc
+                return Ad_array(val, jac)
+
+        else:
+            raise ValueError("Should not happen")
+
+    def _get_error_message(self, operation: str, tree, results: list) -> str:
+        # Helper function to format error message
+        msg_0 = tree.children[0]._parse_readable()
+        msg_1 = tree.children[1]._parse_readable()
+
+        nl = "\n"
+        msg = (
+            f"Ad parsing: Error when {operation}\n"
+            + "  "
+            + msg_0
+            + nl
+            + "with"
+            + nl
+            + "  "
+            + msg_1
+            + nl
+        )
+
+        msg += (
+            f"Matrix sizes are {_get_shape(results[0])} and "
+            f"{_get_shape(results[1])}"
+        )
+        return msg
+
+    def _parse_readable(self) -> str:
+        """
+        Make a human-readable error message related to a parsing error.
+        NOTE: The exact formatting should be considered work in progress,
+        in particular when it comes to function evaluation.
+        """
+
+        # There are three cases to consider: Either the operator is a leaf,
+        # it is a composite operator with a name, or it is a general composite
+        # operator.
+        if self.is_leaf():
+            # Leafs are represented by their strings.
+            return str(self)
+        elif self._name is not None:
+            # Composite operators that have been given a name (possibly
+            # with a goal of simple identification of an error)
+            return self._name
+
+        # General operator. Split into its parts by recursion.
+        tree = self.tree
+
+        child_str = [child._parse_readable() for child in tree.children]
+
+        is_func = False
+        operator_str = None
+
+        # readable representations of known operations
+        if tree.op == Operation.add:
+            operator_str = "+"
+        elif tree.op == Operation.sub:
+            operator_str = "-"
+        elif tree.op == Operation.mul:
+            operator_str = "*"
+        elif tree.op == Operation.div:
+            operator_str = "/"
+        # function evaluations have their own readable representation
+        elif tree.op == Operation.evaluate:
+            is_func = True
+        # for unknown operations, 'operator_str' remains None
+
+        # error message for function evaluations
+        if is_func:
+            msg = f"{child_str[0]}("
+            msg += ", ".join([f"{child}" for child in child_str[1:]])
+            msg += ")"
+            return msg
+        # if operation is unknown, a new error will be raised to raise awareness
+        elif operator_str is None:
+            msg = "UNKNOWN parsing of operation on: "
+            msg += ", ".join([f"{child}" for child in child_str])
+            raise NotImplementedError(msg)
+        # error message for known Operations
+        else:
+            return f"({child_str[0]} {operator_str} {child_str[1]})"
+
+    def _ravel_scipy_matrix(self, results):
+        # In some cases, parsing may leave what is essentially an array, but with the
+        # format of a scipy matrix. This must be converted to a numpy array before
+        # moving on.
+        # Note: It is not clear that this conversion is meaningful in all cases, so be
+        # cautious with adding this extra parsing to more operations.
+        for i, res in enumerate(results):
+            if isinstance(res, sps.spmatrix):
+                assert res.shape[0] <= 1 or res.shape[1] <= 1
+                results[i] = res.toarray().ravel()
+
+    def __repr__(self) -> str:
+        if self._name is None or len(self._name) == 0:
+            s = "Operator with no name"
+        else:
+            s = f"Operator named {self._name}"
+        s += f" formed by {self.tree.op} with {len(self.tree.children)} children."
+        return s
+
+    def __str__(self) -> str:
+        return self._name if self._name is not None else ""
 
     def viz(self):
         """Give a visualization of the operator tree that has this operator at the top."""
@@ -148,17 +701,8 @@
         else:
             self.tree = tree
 
-<<<<<<< HEAD
     def set_name(self, name: str) -> None:
         self._name = name
-=======
-    def _set_subdomains_or_interfaces(
-        self,
-        subdomains: Optional[list[pp.Grid]] = None,
-        interfaces: Optional[list[pp.MortarGrid]] = None,
-    ) -> None:
-        """For operators which are defined for either subdomains or interfaces but not both.
->>>>>>> 52efa05b
 
     ### Operator discretization ---------------------------------------------------------------
     # TODO this is specific to discretizations and should not be done here
@@ -172,34 +716,17 @@
         Expression - it is now done here to accommodate updates (?) and
 
         """
-<<<<<<< HEAD
-        unique_discretizations: Dict[
+        unique_discretizations: dict[
             _ad_utils.MergedOperator, GridLike
         ] = self._identify_discretizations()
         _ad_utils.discretize_from_list(unique_discretizations, mdg)
 
     def _identify_discretizations(
         self,
-    ) -> Dict['_ad_utils.MergedOperator', GridLike]:
+    ) -> dict['_ad_utils.MergedOperator', GridLike]:
         """Perform a recursive search to find all discretizations present in the
         operator tree. Uniquify the list to avoid double computations.
 
-=======
-        if subdomains is None:
-            subdomains = []
-        if interfaces is None:
-            interfaces = []
-
-        if len(subdomains) > 0 and len(interfaces) > 0:
-            raise ValueError("Operator defined on both subdomains and interfaces.")
-
-        self.subdomains = subdomains
-        self.interfaces = interfaces
-
-    def _find_subtree_variables(self) -> list[pp.ad.Variable]:
-        """Method to recursively look for Variables (or MergedVariables) in an
-        operator tree.
->>>>>>> 52efa05b
         """
         all_discr = self._identify_subtree_discretizations([])
         return _ad_utils.uniquify_discretization_list(all_discr)
@@ -213,7 +740,6 @@
             for child in self.tree.children:
                 discr += child._identify_subtree_discretizations([])
 
-<<<<<<< HEAD
         if isinstance(self, _ad_utils.MergedOperator):
             # We have reached the bottom; this is a discretization (example: mpfa.flux)
             discr.append(self)
@@ -337,7 +863,7 @@
         # in the derivatives).
 
         # Dictionary which maps from Ad variable ids to Ad_array.
-        self._ad: Dict[int, Ad_array] = {}
+        self._ad: dict[int, Ad_array] = {}
 
         # Loop over all variables, restrict to an Ad array corresponding to
         # this variable.
@@ -386,26 +912,6 @@
         raise NotImplementedError("This type of operator cannot be parsed right away")
 
     def _identify_variables(self, dof_manager: pp.DofManager, var: Optional[list] = None):
-=======
-            # Some work is needed to parse the information
-            var_list: list[Variable] = []
-            for var in sub_variables:
-                if isinstance(var, Variable) or isinstance(var, pp.ad.Variable):
-                    # Effectively, this node is one step from the leaf
-                    var_list.append(var)
-                elif isinstance(var, list):
-                    # We are further up in the tree.
-                    for sub_var in var:
-                        if isinstance(sub_var, Variable) or isinstance(
-                            sub_var, pp.ad.Variable
-                        ):
-                            var_list.append(sub_var)
-            return var_list
-
-    def _identify_variables(
-        self, dof_manager: pp.DofManager, var: Optional[list] = None
-    ):
->>>>>>> 52efa05b
         """Identify all variables in this operator."""
         # 1. Get all variables present in this operator.
         # The variable finder is implemented in a special function, aimed at recursion
@@ -464,52 +970,12 @@
 
         return inds, variable_ids, prev_time, prev_iter
 
-<<<<<<< HEAD
     def _find_subtree_variables(self) -> Sequence['Variable']:
         """Method to recursively look for Variables (or MergedVariables) in an
         operator tree.
         """
         # The variables should be located at leaves in the tree. Traverse the tree
         # recursively, look for variables, and then gather the results.
-=======
-    def _identify_subtree_discretizations(self, discr: list) -> list:
-        """Recursive search in the tree of this operator to identify all discretizations
-        represented in the operator.
-        """
-        if len(self.tree.children) > 0:
-            # Go further in recursion
-            for child in self.tree.children:
-                discr += child._identify_subtree_discretizations([])
-
-        if isinstance(self, _ad_utils.MergedOperator):
-            # We have reached the bottom; this is a discretization (example: mpfa.flux)
-            discr.append(self)
-
-        return discr
-
-    def _identify_discretizations(
-        self,
-    ) -> dict[_ad_utils.MergedOperator, GridLike]:
-        """Perform a recursive search to find all discretizations present in the
-        operator tree. Uniquify the list to avoid double computations.
-
-        """
-        all_discr = self._identify_subtree_discretizations([])
-        return _ad_utils.uniquify_discretization_list(all_discr)
-
-    def discretize(self, mdg: pp.MixedDimensionalGrid) -> None:
-        """Perform discretization operation on all discretizations identified in
-        the tree of this operator, using data from mdg.
-
-        IMPLEMENTATION NOTE: The discretizations was identified at initialization of
-        Expression - it is now done here to accommodate updates (?) and
-
-        """
-        unique_discretizations: dict[
-            _ad_utils.MergedOperator, GridLike
-        ] = self._identify_discretizations()
-        _ad_utils.discretize_from_list(unique_discretizations, mdg)
->>>>>>> 52efa05b
 
         if isinstance(self, Variable):
             # We are at the bottom of a branch of the tree, return the operator
@@ -542,108 +1008,10 @@
     def _parse_operator(self, op: "Operator", mdg: pp.MixedDimensionalGrid):
         """Parses combined operators recursively into a numeric representation.
 
-<<<<<<< HEAD
         Parses first recursively all children in the operator tree.
         Then returns the resulting AD arrays and combines them according to Forward Mode.
         The parsing of operation follows Python's Operator precedence.
 
-=======
-    def previous_timestep(self) -> pp.ad.Operator:
-        """Return an operator that represents the value of this operator at the previous
-        timestep.
-
-        The operator tree at the previous time step is created as a shallow copy, and will
-        thus be identical to the original operator, except that all time dependent operators
-        are evaluated at the previous time step.
-
-        Returns:
-            A copy of self, with all time dependent operators evaluated at the previous
-                time step.
-
-        """
-        # Create a copy of the operator tree evaluated at a previous time step. This is done
-        # by traversing the underlying graph, and set all time-dependent objects to be
-        # evaluated at the previous time step.
-
-        def _traverse_tree(op: Operator) -> Operator:
-            """Helper function which traverses an operator tree by recursion."""
-
-            children = op.tree.children
-
-            if len(children) == 0:
-                # We are on an atomic operator. If this is a time-dependent operator,
-                # set it to be evaluated at the previous time step. If not, leave the
-                # operator as it is.
-                if isinstance(op, (Variable, MergedVariable, TimeDependentArray)):
-                    # IMPLEMENTATION NOTE: We need to use a copy, not a deep copy here. A
-                    # deep copy would change the underlying grids and mortar grids. For
-                    # variables (atomic and merged) this would render a KeyValue if the
-                    # grid is used to fetch the relevant degree of freedom in the global
-                    # ordering, as is done by the DofManager.
-                    # If other time-dependent other operators are added, they will have to
-                    # override this previous_timestep method.
-                    return copy.copy(op).previous_timestep()
-
-                else:
-                    # No need to use a copy here.
-                    # This also means that operators that are not time dependent need not
-                    # override this previous_timestep method.
-                    return op
-            else:
-                # Recursively iterate over the subtree, get the children, evaluated at the
-                # previous time when relevant, and add it to the new list.
-                new_children: list[Operator] = list()
-                for ci, child in enumerate(children):
-                    # Recursive call to fix the subtree.
-                    new_children.append(_traverse_tree(child))
-
-                # We would like to return a new operator which represents the same
-                # calculation as op, though with a different set of children. We cannot use
-                # copy.copy (shallow copy), since this will identify the lists of children
-                # in the old and new operator. Also, we cannot do a deep copy, since this
-                # will copy grids in individual subdomains - see implementation not in the
-                # above treatment of Variables.
-                # The solution is to make a new Tree with the same operation as the old
-                # operator, but with the new list of children.
-                new_tree = Tree(op.tree.op, children=new_children)
-
-                # Use the same lists of subdomains and interfaces as in the old operator,
-                # with empty lists if these are not present.
-                subdomains = getattr(op, "subdomains", [])
-                interfaces = getattr(op, "interfaces", [])
-
-                # Create new operator from the tree.
-                new_op = Operator(
-                    name=op._name,
-                    subdomains=subdomains,
-                    interfaces=interfaces,
-                    tree=new_tree,
-                )
-                return new_op
-
-        # Get a copy of the operator with all time-dependent quantities evaluated at the
-        # previous time step.
-        prev_time = _traverse_tree(self)
-
-        return prev_time
-
-    def parse(self, mdg: pp.MixedDimensionalGrid) -> Any:
-        """Translate the operator into a numerical expression.
-        Subclasses that represent atomic operators (leaves in a tree-representation of
-        an operator) should override this method to return e.g. a number, an array or a
-        matrix.
-        This method should not be called on operators that are formed as combinations
-        of atomic operators; such operators should be evaluated by the method evaluate().
-        """
-        raise NotImplementedError("This type of operator cannot be parsed right away")
-
-    def _parse_operator(self, op: Operator, mdg: pp.MixedDimensionalGrid):
-        """TODO: Currently, there is no prioritization between the operations; for
-        some reason, things just work. We may need to make an ordering in which the
-        operations should be carried out. It seems that the strategy of putting on
-        hold until all children are processed works, but there likely are cases where
-        this is not the case.
->>>>>>> 52efa05b
         """
 
         # Case 1: If the operator is a Variable, it will be represented according to its state.
@@ -977,161 +1345,7 @@
         children = self._parse_other(other)
         # we need to change the order here since a-b != b-a
         children = [children[1], children[0]]
-<<<<<<< HEAD
         return Operator(tree=Tree(Operator.Operations.sub, children), name="- operator")
-=======
-        return Operator(tree=Tree(Operation.sub, children), name="Subtraction operator")
-
-    def evaluate(
-        self,
-        dof_manager: pp.DofManager,
-        state: Optional[np.ndarray] = None,
-    ):
-        """Evaluate the residual and Jacobian matrix for a given state.
-
-        Parameters:
-            dof_manager (pp.DofManager): used to represent the problem. Will be used
-                to parse the sub-operators that combine to form this operator.
-            state (np.ndarray, optional): State vector for which the residual and its
-                derivatives should be formed. If not provided, the state will be pulled from
-                the previous iterate (if this exists), or alternatively from the state
-                at the previous time step.
-
-        Returns:
-            An Ad-array representation of the residual and Jacobian. Note that the Jacobian
-                matrix need not be invertible, or ever square; this depends on the operator.
-
-        """
-        # Get the mixed-dimensional grid used for the dof-manager.
-        mdg = dof_manager.mdg
-
-        # Identify all variables in the Operator tree. This will include real variables,
-        # and representation of previous time steps and iterations.
-        (
-            variable_dofs,
-            variable_ids,
-            is_prev_time,
-            is_prev_iter,
-        ) = self._identify_variables(dof_manager)
-
-        # Split variable dof indices and ids into groups of current variables (those
-        # of the current iteration step), and those from the previous time steps and
-        # iterations.
-        current_indices = []
-        current_ids = []
-        prev_indices = []
-        prev_ids = []
-        prev_iter_indices = []
-        prev_iter_ids = []
-        for ind, var_id, is_prev, is_prev_it in zip(
-            variable_dofs, variable_ids, is_prev_time, is_prev_iter
-        ):
-            if is_prev:
-                prev_indices.append(ind)
-                prev_ids.append(var_id)
-            elif is_prev_it:
-                prev_iter_indices.append(ind)
-                prev_iter_ids.append(var_id)
-            else:
-                current_indices.append(ind)
-                current_ids.append(var_id)
-
-        # Save information.
-        # IMPLEMENTATION NOTE: Storage in a separate data class could have
-        # been a more elegant option.
-        self._variable_dofs = current_indices
-        self._variable_ids = current_ids
-        self._prev_time_dofs = prev_indices
-        self._prev_time_ids = prev_ids
-        self._prev_iter_dofs = prev_iter_indices
-        self._prev_iter_ids = prev_iter_ids
-
-        # Parsing in two stages: First make a forward Ad-representation of the variable
-        # state (this must be done jointly for all variables of the operator to get all
-        # derivatives represented). Then parse the operator by traversing its
-        # tree-representation, and parse and combine individual operators.
-
-        # Initialize variables
-        prev_vals = np.zeros(dof_manager.num_dofs())
-
-        populate_state = state is None
-        if populate_state:
-            state = np.zeros(dof_manager.num_dofs())
-
-        assert state is not None
-        for (g, var) in dof_manager.block_dof:
-            ind = dof_manager.grid_and_variable_to_dofs(g, var)
-            if isinstance(g, pp.MortarGrid):
-                prev_vals[ind] = mdg.interface_data(g)[pp.STATE][var]
-            else:
-                prev_vals[ind] = mdg.subdomain_data(g)[pp.STATE][var]
-
-            if populate_state:
-                if isinstance(g, pp.MortarGrid):
-                    try:
-                        state[ind] = mdg.interface_data(g)[pp.STATE][pp.ITERATE][var]
-                    except KeyError:
-                        prev_vals[ind] = mdg.interface_data(g)[pp.STATE][var]
-                else:
-                    try:
-                        state[ind] = mdg.subdomain_data(g)[pp.STATE][pp.ITERATE][var]
-                    except KeyError:
-                        state[ind] = mdg.subdomain_data(g)[pp.STATE][var]
-
-        # Initialize Ad variables with the current iterates
-
-        # The size of the Jacobian matrix will always be set according to the
-        # variables found by the DofManager in the MixedDimensionalGrid.
-
-        # NOTE: This implies that to derive a subsystem from the Jacobian
-        # matrix of this Expression will require restricting the columns of
-        # this matrix.
-
-        # First generate an Ad array (ready for forward Ad) for the full set.
-        ad_vars = initAdArrays([state])[0]
-
-        # Next, the Ad array must be split into variables of the right size
-        # (splitting impacts values and number of rows in the Jacobian, but
-        # the Jacobian columns must stay the same to preserve all cross couplings
-        # in the derivatives).
-
-        # Dictionary which maps from Ad variable ids to Ad_array.
-        self._ad: dict[int, pp.ad.Ad_array] = {}
-
-        # Loop over all variables, restrict to an Ad array corresponding to
-        # this variable.
-        for (var_id, dof) in zip(self._variable_ids, self._variable_dofs):
-            ncol = state.size
-            nrow = np.unique(dof).size
-            # Restriction matrix from full state (in Forward Ad) to the specific
-            # variable.
-            R = sps.coo_matrix(
-                (np.ones(nrow), (np.arange(nrow), dof)), shape=(nrow, ncol)
-            ).tocsr()
-            self._ad[var_id] = R * ad_vars
-
-        # Also make mappings from the previous iteration.
-        # This is simpler, since it is only a matter of getting the residual vector
-        # correctly (not Jacobian matrix).
-
-        prev_iter_vals_list = [state[ind] for ind in self._prev_iter_dofs]
-        self._prev_iter_vals = {
-            var_id: val
-            for (var_id, val) in zip(self._prev_iter_ids, prev_iter_vals_list)
-        }
-
-        # Also make mappings from the previous time step.
-        prev_vals_list = [prev_vals[ind] for ind in self._prev_time_dofs]
-        self._prev_vals = {
-            var_id: val for (var_id, val) in zip(self._prev_time_ids, prev_vals_list)
-        }
-
-        # Parse operators. This is left to a separate function to facilitate the
-        # necessary recursion for complex operators.
-        eq = self._parse_operator(self, mdg)
-
-        return eq
->>>>>>> 52efa05b
 
     def _parse_other(self, other):
         if isinstance(other, float) or isinstance(other, int):
@@ -1466,13 +1680,7 @@
         self,
         name: str,
         ndof: dict[str, int],
-<<<<<<< HEAD
         domain: GridLike,
-=======
-        subdomains: Optional[list[pp.Grid]] = None,
-        interfaces: Optional[list[pp.MortarGrid]] = None,
-        num_cells: int = 0,
->>>>>>> 52efa05b
         previous_timestep: bool = False,
         previous_iteration: bool = False,
     ) -> None:
@@ -1525,7 +1733,6 @@
                 + self._g.num_nodes * self._nodes
             )
 
-<<<<<<< HEAD
     def set_name(self, name: str) -> None:
         """
         Raises:
@@ -1535,10 +1742,8 @@
         """
         raise RuntimeError("Cannot rename operators representing a variable.")
 
-    def previous_timestep(self) -> "Variable":
-=======
+
     def previous_timestep(self) -> Variable:
->>>>>>> 52efa05b
         """Return a representation of this variable on the previous time step.
 
         Returns:
@@ -1586,10 +1791,7 @@
     """
 
     def __init__(self, variables: list[Variable]) -> None:
-<<<<<<< HEAD
-=======
-        """Create a merged representation of variables.
->>>>>>> 52efa05b
+        """Create a merged representation of variables."""
 
         ### PUBLIC
 
@@ -1640,35 +1842,25 @@
         """
         return sum([v.size() for v in self.sub_vars])
 
-<<<<<<< HEAD
-    def previous_timestep(self) -> "MixedDimensionalVariable":
-        """Return a representation of this merged variable on the previous time step."""
-=======
-    def previous_timestep(self) -> MergedVariable:
+    def previous_timestep(self) -> MixedDimensionalVariable:
         """Return a representation of this merged variable on the previous time step.
 
         Returns:
             Variable: A representation of this variable, with self.prev_time=True.
 
         """
->>>>>>> 52efa05b
         new_subs = [var.previous_timestep() for var in self.sub_vars]
         new_var = MixedDimensionalVariable(new_subs)
         new_var.prev_time = True
         return new_var
 
-<<<<<<< HEAD
-    def previous_iteration(self) -> "MixedDimensionalVariable":
-        """Return a representation of this merged variable on the previous iteration."""
-=======
-    def previous_iteration(self) -> MergedVariable:
+    def previous_iteration(self) -> MixedDimensionalVariable:
         """Return a representation of this merged variable on the previous iteration.
 
         Returns:
             Variable: A representation of this variable, with self.prev_iter=True.
 
         """
->>>>>>> 52efa05b
         new_subs = [var.previous_iteration() for var in self.sub_vars]
         new_var = MixedDimensionalVariable(new_subs)
         new_var.prev_iter = True
@@ -1692,24 +1884,6 @@
             f"Composed of {len(self.sub_vars)} variables\n"
             f"Total size: {self.size()}\n"
         )
-<<<<<<< HEAD
-        return s
-
-
-class SecondOrderTensorAd(SecondOrderTensor, Operator):
-    def __init__(self, kxx, kyy=None, kzz=None, kxy=None, kxz=None, kyz=None):
-        super().__init__(kxx, kyy, kzz, kxy, kxz, kyz)
-
-    def __repr__(self) -> str:
-        s = "AD second order tensor"
-
-        return s
-
-    def parse(self, mdg: pp.MixedDimensionalGrid) -> np.ndarray:
-        return self.values
-
-
-=======
         if self.prev_iter:
             s += "Evaluated at the previous iteration.\n"
         elif self.prev_time:
@@ -1718,7 +1892,6 @@
         return s
 
 
->>>>>>> 52efa05b
 class Tree:
     """Simple implementation of a Tree class. Used to represent combinations of
     Ad operators.
@@ -1727,11 +1900,7 @@
     # https://stackoverflow.com/questions/2358045/how-can-i-implement-a-tree-in-python
     def __init__(
         self,
-<<<<<<< HEAD
-        operation: Operator.Operations,
-=======
         operation: Operation,
->>>>>>> 52efa05b
         children: Optional[Sequence[Union[Operator, Ad_array]]] = None,
     ):
 
