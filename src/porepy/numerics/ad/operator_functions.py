"""This module contains callable operators representing functions to be called with other
operators as input arguments.
Contains also a decorator class for callables, which transforms them automatically in the
specified operator function type.

"""
from __future__ import annotations

import abc
from functools import partial
from typing import Callable, Optional, Type, Union

import numpy as np
import scipy.sparse as sps

import porepy as pp
from porepy.numerics.ad.forward_mode import Ad_array

from .operators import Operation, Operator, Tree

__all__ = [
    "Function",
    "ConstantFunction",
    "DiagonalJacobianFunction",
    "InterpolatedFunction",
    "ADmethod",
]

### BASE CLASSES ------------------------------------------------------------------------------


class AbstractFunction(Operator):
    """Abstract class for all operator functions, i.e. functions evaluated on some other AD
    operators.

    Implements the callable-functionality and provides abstract methods for obtaining function
    values and the Jacobian.
    The abstraction intends to provide means for approximating operators, where values are
    e.g. interpolated and the Jacobian is approximated using FD.

    Note:
        One can flag the operator as ``ad_compatible``. If flagged, the AD framework passes
        AD arrays directly to the callable ``func`` and will **not** call the abstract methods
        for values and the Jacobian during operator parsing.
        If for some reason one wants to flag the function as AD compatible, but still have the
        abstract methods called, this is as of now **not** supported.

        For now only one child class, porepy.ad.Function, flags itself always as AD compatible.

    Parameters:
        func: callable Python object representing a (numeric) function.
            Expected to take numerical information in some form and return numerical
            information in the same form.
        name: name of this instance as an AD operator
        array_compatible (optional): If true, the callable ``func`` will be called
            using arrays (numpy.typing.ArrayLike). Flagging this true, the user ensures
            that the callable can work with arrays and return respectively
            formatted output. If false, the function will be evaluated element-wise
            (scalar input). Defaults to False.
        ad_compatible (Optional): If true, the callable ``func`` will be called using
            the porepy.ad.Ad_array.

            Note that as of now, this will effectively bypass the abstract methods
            for generating values and the Jacobian, assuming both will be provided
            correctly by the return value of ``func``.

            Defaults to False.

    """

    def __init__(
        self,
        func: Callable,
        name: str,
        array_compatible: bool = False,
        ad_compatible: bool = False,
    ):
        ### PUBLIC
        # Reference to callable passed at instantiation
        self.func: Callable = func
        # indicator whether above callable can be fed with vectors (numpy.ndarray) or not
        self.array_compatible: bool = array_compatible
        # indicator whether above callable can be fed with Ad_array instances
        self.ad_compatible: bool = ad_compatible

        ### PRIVATE
        self._name: str = name
        self._operation: Operation = Operation.evaluate
        self._set_tree()

<<<<<<< HEAD
    def __call__(self, *args: pp.ad.Operator | Ad_array):
=======
    def __call__(self, *args: pp.ad.Operator | Ad_array) -> pp.ad.Operator:
>>>>>>> db0a1024
        """Renders this function operator callable, fulfilling its notion as 'function'.

        Parameters:
            *args: AD operators passed as symbolic arguments for the callable passed at
                instantiation.

        Returns:
            Operator with call-arguments as children in the operator tree.
            The assigned operation is ``evaluate``.

        """
        children = [self, *args]
        op = Operator(tree=Tree(self._operation, children=children))
        return op

    def __repr__(self) -> str:
        """String representation of this operator function.
        Uses currently only the given name."""

        s = f"AD Operator function '{self._name}'"
        return s

    def __mul__(self, other):
        raise RuntimeError(
            "AD Operator functions are meant to be called, not multiplied."
        )

    def __add__(self, other):
        raise RuntimeError("AD Operator functions are meant to be called, not added.")

    def __sub__(self, other):
        raise RuntimeError(
            "AD Operator functions are meant to be called, not subtracted."
        )

    def __rsub__(self, other):
        raise RuntimeError(
            "AD Operator functions are meant to be called, not subtracted."
        )

    def __div__(self, other):
        raise RuntimeError("AD Operator functions are meant to be called, not divided.")

    def __truediv__(self, other):
        raise RuntimeError("AD Operator functions are meant to be called, not divided.")

    def parse(self, md: pp.MixedDimensionalGrid):
        """Parsing to a numerical value.

        The real work will be done by combining the function with arguments, during
        parsing of an operator tree.

        Parameters:
            md: Mixed-dimensional grid.

        Returns:
            The instance itself.

        """
        return self

    @abc.abstractmethod
    def get_values(self, *args: Ad_array) -> np.ndarray:
        """Abstract method for evaluating the callable passed at instantiation.

        This method will be called during the operator parsing.
        The AD arrays passed as arguments will be in the same order as the operators passed to
        the call to this instance.

        The returned numpy array will be set as 'val' argument for the AD array representing
        this instance.

        Parameters:
            *args: Ad_array representation of the operators passed during the call to this
                instance

        Returns:
            Function values in numerical format.

        """
        pass

    @abc.abstractmethod
    def get_jacobian(self, *args: Ad_array) -> sps.spmatrix:
        """
        Abstract method for evaluating the Jacobian of the callable passed at instantiation.

        This method will be called during the operator parsing.
        The AD arrays passed as arguments will be in the same order as the operators passed to
        the call to this instance.

        The returned numpy array will be be set as 'jac' argument for the AD array representing
        this instance.

        Note:
            The necessary dimensions for the jacobian can be extracted from the dimensions
            of the Jacobians of passed Ad_array instances.

        Parameters:
            *args: Ad_array representation of the operators passed during the call to this
                instance

        Returns:
            Numeric representation of the Jacobian of this function.

        """
        pass


class AbstractJacobianFunction(AbstractFunction):
    """Partially abstract base class, providing a call to the callable ``func`` in order to
    obtain numeric function values.

    What remains abstract is the Jacobian.

    """

    def get_values(self, *args: Ad_array) -> np.ndarray:
        """
        Returns:
            The direct evaluation of the callable using ``val`` of passed AD arrays.

        """
        # get values of argument Ad_arrays.
        vals = (arg.val for arg in args)

        # if the callable is flagged as conform for vector operations, feed vectors
        if self.array_compatible:
            return self.func(*vals)
        else:
            # if not vector-conform, feed element-wise

            # TODO this displays some special behavior when val-arrays have different lengths:
            # it returns None-like things for every iteration more then shortest length
            # These Nones are ignored for some reason by the function call, as well as by the
            # array constructor.
            # If a mortar var and a subdomain var are given as args,
            # then the lengths will be different for example.
            return np.array([self.func(*vals_i) for vals_i in zip(*vals)])


### CONCRETE IMPLEMENTATIONS ------------------------------------------------------------------


class Function(AbstractFunction):
    """Ad representation of an analytically given function,
    where it is expected that passing Ad_arrays directly to ``func`` will
    return the proper result.

    Here the values **and** the Jacobian are obtained exactly by the AD framework.

    The intended use is as a wrapper for operations on pp.ad.Ad_array objects,
    in forms which are not directly or easily expressed by the rest of the Ad
    framework.

    Note:
        This is a special case where the abstract methods for getting values and the Jacobian
        are formally implemented but never used by the AD framework (see ``ad_compatible``)

    """

    def __init__(self, func: Callable, name: str, array_compatible: bool = True):
        super().__init__(func, name, array_compatible, True)

    def get_values(self, *args: Ad_array) -> np.ndarray:
        result = self.func(*args)
        return result.val

    def get_jacobian(self, *args: Ad_array) -> np.ndarray:
        result = self.func(*args)
        return result.jac


class ConstantFunction(AbstractFunction):
    """ "Function representing constant, scalar values with no dependencies and ergo a
    zero Jacobian.

    It still has to be called though since it fulfills the notion of a 'function'.

    Parameters:
        values: constant values per cell.

    """

    def __init__(self, name: str, values: np.ndarray):
        # dummy function, takes whatever and returns only the pre-set values
        def func(*args):
            return values

        super().__init__(func, name)
        self._values = values

    def get_values(self, *args: Ad_array) -> np.ndarray:
        """
        Returns:
            The values passed at instantiation.

        """
        return self._values

    def get_jacobian(self, *args: Ad_array) -> sps.spmatrix:
        """
        Note:
            The return value is not a sparse matrix as imposed by the parent method signature,
            but a zero.
            Numerical operations with a zero always works with any numeric formats in
            numpy, scipy and PorePy's AD framework.
            Since the constant function (most likely) gets no arguments passed,
            we have no way of knowing the necessary SHAPE for a zero matrix. Hence scalar.

        Returns:
            The trivial derivative of a constant.

        """
        return 0.0


class DiagonalJacobianFunction(AbstractJacobianFunction):
    """Approximates the Jacobian of the function using identities and scalar multipliers
    per dependency.

    Parameters:
        multipliers: scalar multipliers for the identity blocks in the Jacobian,
            per dependency of ``func``. The order in ``multipliers`` is expected to match
            the order of AD operators passed to the call of this function.

    """

    def __init__(
        self,
        func: Callable,
        name: str,
        multipliers: float | list[float],
        array_compatible: bool = False,
    ):
        super().__init__(func, name, array_compatible)
        # check and format input for further use
        if isinstance(multipliers, list):
            self._multipliers = [float(val) for val in multipliers]
        else:
            self._multipliers = [float(multipliers)]

    def get_jacobian(self, *args: Ad_array) -> sps.spmatrix:
        """The approximate Jacobian consists of identity blocks times scalar multiplier
        per every function dependency.

        """
        # the Jacobian of a (Merged) Variable is already a properly sized block identity
        jac = args[0].jac * self._multipliers[0]

        # summing identity blocks for each dependency
        if len(args) > 1:
            # TODO think about exception handling in case not enough
            # L-values were provided initially
            for arg, L in zip(args[1:], self._multipliers[1:]):
                jac += arg.jac * L

        return jac


class InterpolatedFunction(AbstractFunction):
    """Represents the passed function as an interpolation of chosen order on a cartesian,
    uniform grid.

    The image of the function is expected to be of dimension 1, while the domain can be
    multidimensional.

    Note:
        All vector-valued ndarray arguments are assumed to be column vectors.
        Each row-entry represents a value for an argument of ``func`` in
        respective order.

    Parameters:
        min_val: lower bounds for the domain of ``func``.
        max_val: upper bound for the domain.
        npt: number of interpolation points per dimension of the domain.
        order: Order of interpolation. Supports currently only linear order.
        preval (optional): If True, pre-evaluates the values of the function at
            the points of interpolation and stores them.
            If False, evaluates them if necessary.
            Influences the runtime.
            Defaults to False.

    """

    def __init__(
        self,
        func: Callable,
        name: str,
        min_val: np.ndarray,
        max_val: np.ndarray,
        npt: np.ndarray,
        order: int = 1,
        preval: bool = False,
        array_compatible: bool = False,
    ):
        super().__init__(func, name, array_compatible)

        ### PUBLIC
        self.order: int = order

        ### PRIVATE
        self._prevaluated: bool = preval
        self._table: pp.InterpolationTable

        if self.order == 1:
            if self._prevaluated:
                self._table = pp.InterpolationTable(min_val, max_val, npt, func)
            else:
                # Find a grid resolution from the provided minimum and maximum values.
                # TODO: This will get an overhaul once we start using the adaptive
                # interpolation tables in actual computations.
                dx = (max_val - min_val) / npt
                self._table = pp.AdaptiveInterpolationTable(
                    dx, base_point=min_val, function=func, dim=1
                )
        else:
            raise NotImplementedError(
                f"Interpolation of order {self.order} not implemented."
            )

    def get_values(self, *args: Ad_array) -> np.ndarray:
        # stacking argument values vertically for interpolation
        X = np.vstack([x.val for x in args])
        return self._table.interpolate(X)

    def get_jacobian(self, *args: Ad_array) -> sps.spmatrix:
        # get points at which to evaluate the differentiation
        X = np.vstack([x.val for x in args])
        # allocate zero matrix for Jacobian with correct dimensions and in CSR format
        jac = sps.csr_matrix(args[0].jac.shape)

        for axis, arg in enumerate(args):
            # The trivial Jacobian of one argument gives us the correct position for the
            # entries as ones
            partial_jac = arg.jac
            # replace the ones with actual values
            # Since csr, we can simply replace the data array with the values of the derivative
            partial_jac.data = self._table.gradient(X, axis)[0]

            # add blocks to complete Jacobian
            jac += partial_jac

        return jac


### FUNCTION DECORATOR ------------------------------------------------------------------------


class ADmethod:
    """(Decorator) Class for methods representing e.g., physical properties.
    The decorated function is expected to take scalars/vectors and return a scalar/vector.

    The return value will be an AD operator of a type passed to the decorator.

    Examples:
        .. code:: python

            import porepy as pp

            # decorating class methods
            class IdealGas:

                @ADmethod(ad_operator=pp.ad.DiagonalJacobianFunction,
                        operators_args={"multipliers"=[1,1]})
                def density(self, p: float, T: float) -> float:
                    return p/T

            # decorating function
            @ADmethod(ad_operator=pp.ad.Function)
            def dummy_rel_perm(s):
                return s**2

        With above code, the density of an instance of ``IdealGas`` can be called using
        :class:`~porepy.numerics.ad.operators.MergedVariable` representing
        pressure and temperature.
        Analogously, ``dummy_rel_perm`` can be called with one representing the saturation.

    Note:
        If used as decorator WITHOUT explicit instantiation, the instantiation will be
        done implicitly with above default arguments (that's how Python decorators work).

    Parameters:
        func: decorated function object
        ad_function_type: type reference to an AD operator function to be instantiated.
            When instantiated, that instance will effectively replace ``func``.
        operator_kwargs: keyword arguments to be passed when instantiating an operator
            of type ``ad_function_type``.

    """

    def __init__(
        self,
        func: Optional[Callable] = None,
        ad_function_type: Type[AbstractFunction] = Function,
        operator_kwargs: dict = {},
    ) -> None:
        # reference to decorated function object
        self._func = func
        # mark if decoration without explicit call to constructor
        self._explicit_init = func is None
        # reference to instance, to which the decorated bound method belongs, if any
        # if this remains None, then an unbound method was decorated
        self._bound_to: Union[None, object] = None
        # reference to operator type which should wrap the decorated method
        self._ad_func_type = ad_function_type
        # keyword arguments for call to constructor of operator type
        self._op_kwargs = operator_kwargs

    def __call__(self, *args, **kwargs) -> Union[ADmethod, pp.ad.Operator]:
        """Wrapper factory.
        The decorated object is wrapped and/or evaluated here.

        Dependent on whether the decorated function is a method belonging to a class,
        or an unbound function, the wrapper will have a different signature.

        If bound to a class instance, the wrapper will include a partial function, where
        the instance of the class was already passed beforehand.

        Note:
            If the decorator was explicitly instantiated during decoration,
            that instance will effectively be replaced by another decorator instance created
            here in the call.
            It is expected that the the call will follow the instantiation immediately when
            used as a decorator, hence properly dereferencing the original instance.
            If used differently or if another reference is saved between explicit instantiation
            and call, this is a potential memory leak.

        """
        # If decorated without explicit init, the function is passed during a call to
        # the decorator as first argument.
        if self._func is None:
            self._func = args[0]

        # If an explicit init was made, mimic a non-explicit init to get an object with
        # the descriptor protocol.
        if self._explicit_init:
            return ADmethod(
                func=self._func,
                ad_function_type=self._ad_func_type,
                operator_kwargs=self._op_kwargs,
            )

        # Without an explicit init, the first decorator itself replaces the decorated
        # function. This results in a call to ADmethod.__call__ instead of
        # a call to the decorated function

        # when calling the decorator, distinguish between bound method call
        # ('args' contains 'self' of the decorated instance) and an unbound function call
        # (whatever 'args' and 'kwargs' contain, we pass it to the wrapper)
        if self._bound_to is None:
            wrapped_function = self.ad_wrapper(*args, **kwargs)
        elif self._bound_to == args[0]:
            wrapped_function = self.ad_wrapper(*args[1:], **kwargs)
        else:
            raise ValueError(
                "Calling bound decorator "
                + str(self)
                + " with unknown instance "
                + str(args[0])
                + "\n This decorator is bound to "
                + str(self._bound_to)
            )

        return wrapped_function

    def __get__(self, binding_instance: object, binding_type: type) -> Callable:
        """
        Descriptor protocol.

        If this ADmethod decorates a class method (and effectively replaces it), it will
        be bound to the class instance, similar to bound methods.

        Every time this instance is syntactically accessed as an attribute of the class
        instance, this getter is called and returns a partially evaluated call to this
        instance instead.
        By calling this instance this way, we can save a reference to the `self`
        argument of the decorated class method and pass it as an argument to the
        decorated method.

        The reason why this is necessary is due to the fact, that class methods
        are always passed in unbound form to the decorator when the code is
        evaluated
        (i.e. they don't have a reference to the `self` argument, contrary to bound
        methods)

        Parameters:
            binding_instance: instance, whose method has been decorated by this class.
            binding_type: type instance of the decorated method's class/owner.

        """
        # Save a reference to the binding instance
        self._bound_to = binding_instance
        # A partial call to the decorator is returned, not the decorator itself.
        # This will trigger the function evaluation.
        return partial(self.__call__, binding_instance)

    def ad_wrapper(self, *args, **kwargs) -> Operator:
        """Actual wrapper function.
        Constructs the necessary AD-Operator class wrapping the decorated callable
        and performs the evaluation/call.

        Parameters:
            *args: arguments for the call to the wrapping AD operator function
            **kwargs: keyword argument for the call to the wrapping Ad operator function

        """
        # Make sure proper assignment of callable was made
        assert self._func is not None

        # extra safety measure to ensure a bound call is done to the right binding instance.
        # We pass only the binding instance referenced in the descriptor protocol.
        if self._bound_to is None:
            operator_func = self._func
        else:
            # partial evaluation of a bound function,
            # since the AD operator has no reference to binding instance
            operator_func = partial(self._func, self._bound_to)

        # Resulting AD operator has a special name to mark its origin
        if "name" not in self._op_kwargs.keys():
            name = "ADmethod-"
            name += (
                str(self._ad_func_type.__qualname__)
                + "-decorating-"
                + str(self._func.__qualname__)
            )
            self._op_kwargs.update({"name": name})

        # calling the operator
        wrapping_operator = self._ad_func_type(func=operator_func, **self._op_kwargs)

        return wrapping_operator(*args, **kwargs)<|MERGE_RESOLUTION|>--- conflicted
+++ resolved
@@ -88,11 +88,7 @@
         self._operation: Operation = Operation.evaluate
         self._set_tree()
 
-<<<<<<< HEAD
-    def __call__(self, *args: pp.ad.Operator | Ad_array):
-=======
     def __call__(self, *args: pp.ad.Operator | Ad_array) -> pp.ad.Operator:
->>>>>>> db0a1024
         """Renders this function operator callable, fulfilling its notion as 'function'.
 
         Parameters:
