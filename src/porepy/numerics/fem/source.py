"""
Discretization of the flux term of an equation.
"""

import numpy as np
import scipy.sparse as sps

import porepy as pp

from porepy.numerics.mixed_dim.solver import Solver, SolverMixedDim
from porepy.numerics.mixed_dim.coupler import Coupler

# ------------------------------------------------------------------------------#


class P1SourceMixedDim(SolverMixedDim):
    def __init__(self, physics="flow"):
        self.physics = physics

        self.discr = P1Source(self.physics)
        self.discr_ndof = self.discr.ndof
        self.coupling_conditions = None

        self.solver = Coupler(self.discr)
        SolverMixedDim.__init__(self)


# ------------------------------------------------------------------------------#


class P1Source(Solver):
    """
    Discretization of the integrated source term
    int q * dx
    over each grid cell.

    All this function does is returning a zero lhs and
    rhs = param.get_source.physics.
    """

    def __init__(self, physics="flow"):
        self.physics = physics
        Solver.__init__(self)

    def ndof(self, g):
        return g.num_nodes

    def matrix_rhs(self, g, data):
        param = data["param"]
<<<<<<< HEAD
=======
        sources = param.get_source(self)
>>>>>>> 71a577e9

        solver = pp.P1MassMatrix(physics=self.physics)
        M = solver.matrix(g, data)

<<<<<<< HEAD
        lhs = sps.csc_matrix((self.ndof(g), self.ndof(g)))

        return lhs, M.dot(param.get_source(self))
=======
        rhs = np.zeros(self.ndof(g))

        for c in np.arange(g.num_cells):
            # For the current cell retrieve its nodes
            loc = slice(cell_nodes.indptr[c], cell_nodes.indptr[c + 1])
            nodes_loc = nodes[loc]

            rhs[nodes_loc] += sources[c] / (g.dim + 1)
>>>>>>> 71a577e9


<<<<<<< HEAD
=======

>>>>>>> 71a577e9
# ------------------------------------------------------------------------------#<|MERGE_RESOLUTION|>--- conflicted
+++ resolved
@@ -47,32 +47,12 @@
 
     def matrix_rhs(self, g, data):
         param = data["param"]
-<<<<<<< HEAD
-=======
-        sources = param.get_source(self)
->>>>>>> 71a577e9
 
         solver = pp.P1MassMatrix(physics=self.physics)
         M = solver.matrix(g, data)
 
-<<<<<<< HEAD
         lhs = sps.csc_matrix((self.ndof(g), self.ndof(g)))
 
         return lhs, M.dot(param.get_source(self))
-=======
-        rhs = np.zeros(self.ndof(g))
 
-        for c in np.arange(g.num_cells):
-            # For the current cell retrieve its nodes
-            loc = slice(cell_nodes.indptr[c], cell_nodes.indptr[c + 1])
-            nodes_loc = nodes[loc]
-
-            rhs[nodes_loc] += sources[c] / (g.dim + 1)
->>>>>>> 71a577e9
-
-
-<<<<<<< HEAD
-=======
-
->>>>>>> 71a577e9
 # ------------------------------------------------------------------------------#