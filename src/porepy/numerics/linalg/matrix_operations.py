"""
module for operations on sparse matrices
"""

from __future__ import annotations

import warnings
from typing import Optional, Union

import numpy as np
import scipy.sparse as sps
from typing_extensions import Literal

from porepy.utils.mcolon import mcolon

try:
    from numba import njit, prange

    numba_available = True
except ImportError:
    numba_available = False


def zero_columns(A: sps.csc_matrix, cols: np.ndarray) -> None:
    """
    Function to zero out columns in matrix A. Note that this function does not
    change the sparcity structure of the matrix, it only changes the column
    values to 0.

    The matrix is modified in place.

    Parameter
    ---------
    A (scipy.sparse.spmatrix): A sparce matrix
    cols (ndarray): A numpy array of columns that should be zeroed

    Return
    ------
    None


    """

    if A.getformat() != "csc":
        raise ValueError("Need a csc matrix")
    indptr = A.indptr
    col_indptr = mcolon(indptr[cols], indptr[cols + 1])
    A.data[col_indptr] = 0


def zero_rows(A: sps.csr_matrix, rows: np.ndarray) -> None:
    """
    Function to zero out rows in matrix A. Note that this function does not
    change the sparcity structure of the matrix, it only changes the row
    values to 0.

    The matrix is modified in place.

    Parameter
    ---------
    A (scipy.sparse.spmatrix): A sparce matrix
    rows (ndarray): A numpy array of columns that should be zeroed

    Return
    ------
    None

    """

    if A.getformat() != "csr":
        raise ValueError("Need a csr matrix")
    indptr = A.indptr
    row_indptr = mcolon(indptr[rows], indptr[rows + 1])
    A.data[row_indptr] = 0


def merge_matrices(
    A: sps.spmatrix,
    B: sps.spmatrix,
    lines_to_replace: np.ndarray,
    matrix_format: Literal["csr", "csc"],
) -> None:
    """Replace rows/coloms of matrix A with rows/cols of matrix B.

    If the matrix format is csc, this function is equivalent with

        A[:, lines_to_replace] = B

    If the matrix format is csr, this funciton is equivalent iwth

        A[lines_to_replace, :] = B

    Replacement is done in place.

    Parameter
    ---------
    A (scipy.sparse.spmatrix): A sparse matrix
    B (scipy.sparse.spmatrix): A sparse matrix
    lines_to_replace (ndarray): Lines of A to be replaced by B.
    matrix_format (str): Should be either 'csr' or 'csc'. Both A and B should adhere
        to the respective format.

    Return
    ------
    None

    """
    # Run a set of checks on the input, it easy to get this wrong.
    if not all((s == matrix_format for s in (A.getformat(), B.getformat()))):
        raise ValueError(
            f"Both matrices should be of the specified format {matrix_format}"
        )
    if matrix_format == "csr":
        if A.shape[1] != B.shape[1]:
            raise ValueError(
                f"Unequal number of matrix columns: {A.shape[1]} and {B.shape[1]}"
            )
        if lines_to_replace.size != B.shape[0]:
            raise ValueError("B.shape[0] must equal size of lines")
    if matrix_format == "csc":
        if A.shape[0] != B.shape[0]:
            raise ValueError(
                f"Unequal number of matrix columns: {A.shape[0]} and {B.shape[0]}"
            )
        if lines_to_replace.size != B.shape[1]:
            raise ValueError("B.shape[1] must equal size of lines")
    if np.unique(lines_to_replace).size != lines_to_replace.size:
        raise ValueError("Can only merge unique lines")
    indptr = A.indptr
    indices = A.indices
    data = A.data

    ind_ix = mcolon(indptr[lines_to_replace], indptr[lines_to_replace + 1])

    # First we remove the old data
    num_rem = np.zeros(indptr.size, dtype=np.int32)
    num_rem[lines_to_replace + 1] = (
        indptr[lines_to_replace + 1] - indptr[lines_to_replace]
    )
    num_rem = np.cumsum(num_rem, dtype=num_rem.dtype)

    indptr = indptr - num_rem

    keep = np.ones(A.data.size, dtype=bool)
    keep[ind_ix] = False
    indices = indices[keep]
    data = data[keep]

    # Then we add the new
    b_indptr = B.indptr
    b_indices = B.indices
    b_data = B.data

    num_added = np.zeros(indptr.size, dtype=np.int32)
    num_added[lines_to_replace + 1] = b_indptr[1:] - b_indptr[:-1]
    num_added = np.cumsum(num_added, dtype=num_added.dtype)

    rep = np.diff(b_indptr)
    indPos = np.repeat(indptr[lines_to_replace], rep)

    A.indices = np.insert(indices, indPos, b_indices)
    A.data = np.insert(data, indPos, b_data)
    A.indptr = indptr + num_added


def stack_mat(A: sps.spmatrix, B: sps.spmatrix):
    """
    Stack matrix B at the end of matrix A.
    If A and B are csc matrices this function is equivalent to
        A = scipy.sparse.hstack((A, B))
    If A and B are csr matrices this function is equivalent to
        A = scipy.sparse.vstack((A, B))

    Parameters:
    -----------
    A (scipy.sparse.spmatrix): A sparse matrix
    B (scipy.sparse.spmatrix): A sparse matrix

    Return
    ------
    None


    """
    if A.getformat() != "csc" and A.getformat() != "csr":
        raise ValueError("Need a csc or csr matrix")
    elif A.getformat() != B.getformat():
        raise ValueError("A and B must be of same matrix type")
    if A.getformat() == "csc":
        if A.shape[0] != B.shape[0]:
            raise ValueError("A.shape[0] must equal B.shape[0]")
    if A.getformat() == "csr":
        if A.shape[1] != B.shape[1]:
            raise ValueError("A.shape[0] must equal B.shape[0]")
    if B.indptr.size == 1:
        return
    A.indptr = np.append(A.indptr, B.indptr[1:] + A.indptr[-1])
    A.indices = np.append(A.indices, B.indices)
    A.data = np.append(A.data, B.data)

    if A.getformat() == "csc":
        A._shape = (A._shape[0], A._shape[1] + B._shape[1])
    if A.getformat() == "csr":
        A._shape = (A._shape[0] + B._shape[0], A._shape[1])


def copy(A: sps.spmatrix) -> sps.spmatrix:
    """
    Create a new matrix C that is a copy of matrix A
    This function is equivalent to
    A.copy(), but does not change the ordering
    of the A.indices for csc and csr matrices

    Parameters:
    -----------
    A (scipy.sparse.spmatrix): A sparce matrix


    Return
    ------
        A (scipy.sparse.spmatrix): A sparce matrix
    """
    if A.getformat() == "csc":
        return sps.csc_matrix((A.data, A.indices, A.indptr), shape=A.shape)
    elif A.getformat() == "csr":
        return sps.csr_matrix((A.data, A.indices, A.indptr), shape=A.shape)
    else:
        return A.copy()


def stack_diag(A: sps.spmatrix, B: sps.spmatrix) -> sps.spmatrix:
    """
    Create a new matrix C that contains matrix A and B at the diagonal:
    C = [[A, 0], [0, B]]
    This function is equivalent to
    sps.block_diag((A, B), format=A.format), but does not change the ordering
    of the A.indices or B.indices

    Parameters:
    -----------
    A (scipy.sparse.spmatrix): A sparce matrix
    B (scipy.sparse.spmatrix): A sparce matrix

    Return
    ------
    None


    """
    if A.getformat() != "csc" and A.getformat() != "csr":
        raise ValueError("Need a csc or csr matrix")
    elif A.getformat() != B.getformat():
        raise ValueError("A and B must be of same matrix type")
    if B.indptr.size == 1:
        return A
    C = A.copy()

    if A.getformat() == "csc":
        indices_offset = A.shape[0]
    else:
        indices_offset = A.shape[1]
    C.indptr = np.append(A.indptr, B.indptr[1:] + A.indptr[-1])
    C.indices = np.append(A.indices, B.indices + indices_offset)
    C.data = np.append(A.data, B.data)

    C._shape = (A._shape[0] + B._shape[0], A._shape[1] + B._shape[1])
    return C


def slice_indices(
    A: sps.spmatrix, slice_ind: np.ndarray, return_array_ind: bool = False
) -> Union[np.ndarray, tuple[np.ndarray, Union[np.ndarray, slice]]]:
    """
    Function for slicing sparse matrix along rows or columns.
    If A is a csc_matrix A will be sliced along columns, while if A is a
    csr_matrix A will be sliced along the rows.

    Parameters
    ----------
    A (scipy.sparse.csc/csr_matrix): A sparse matrix.
    slice_ind (np.ndarray): Array containing indices to be sliced

    Returns
    -------
    indices (np.ndarray): If A is csc_matrix:
                            The nonzero row indices or columns slice_ind
                          If A is csr_matrix:
                            The nonzero columns indices or rows slice_ind
    array_ind (np.ndarray or slice): The indices in the compressed storage format (csc
                            or csr) corresponding to the slice; so that, if A is csr,
                            A.indices[array_ind] gives the columns of the slice
                            (represented in indices), and the corresponding data can be
                            accessed as A.data[array_ind]. Only returned if
                            return_array_ind is True.

    Examples
    --------
    A = sps.csc_matrix(np.eye(10))
    rows = slice_indices(A, np.array([0,2,3]))
    """
    assert A.getformat() == "csc" or A.getformat() == "csr"
    if np.asarray(slice_ind).dtype == "bool":
        # convert to indices.
        # First check for dimension
        if slice_ind.size != A.indptr.size - 1:
            raise IndexError("boolean index did not match indexed array")
        slice_ind = np.where(slice_ind)[0]
    if isinstance(slice_ind, int):
        array_ind = slice(A.indptr[int(slice_ind)], A.indptr[int(slice_ind + 1)])
        indices: np.ndarray = A.indices[array_ind]
    elif slice_ind.size == 1:
        array_ind = slice(A.indptr[int(slice_ind)], A.indptr[int(slice_ind + 1)])
        indices = A.indices[array_ind]
    else:
        array_ind = mcolon(A.indptr[slice_ind], A.indptr[slice_ind + 1])
        indices = A.indices[array_ind]
    if return_array_ind:
        return indices, array_ind
    else:
        return indices


def slice_mat(A: sps.spmatrix, ind: np.ndarray) -> sps.spmatrix:
    """
    Function for slicing sparse matrix along rows or columns.
    If A is a csc_matrix A will be sliced along columns, while if A is a
    csr_matrix A will be sliced along the rows.

    Parameters
    ----------
    A (scipy.sparse.csc/csr_matrix): A sparse matrix.
    ind (np.array): Array containing indices to be sliced.

    Returns
    -------
    A_sliced (scipy.sparse.csc/csr_matrix): The sliced matrix
        if A is a csc_matrix A_sliced = A[:, ind]
        if A is a csr_matrix A_slice = A[ind, :]

    Examples
    --------
    A = sps.csc_matrix(np.eye(10))
    rows = slice_mat(A, np.array([0,2,3]))
    """
    assert A.getformat() == "csc" or A.getformat() == "csr"

    if np.asarray(ind).dtype == "bool":
        # convert to indices.
        # First check for dimension
        if ind.size != A.indptr.size - 1:
            raise IndexError("boolean index did not match indexed array")
        ind = np.where(ind)[0]
    if isinstance(ind, int):
        N = 1
        indptr = np.zeros(2)
        ind_slice = slice(A.indptr[int(ind)], A.indptr[int(ind + 1)])
    elif ind.size == 1:
        N = 1
        indptr = np.zeros(2)
        ind_slice = slice(A.indptr[int(ind)], A.indptr[int(ind + 1)])
    else:
        N = ind.size
        indptr = np.zeros(ind.size + 1)
        ind_slice = mcolon(A.indptr[ind], A.indptr[ind + 1])
    indices = A.indices[ind_slice]
    indptr[1:] = np.cumsum(A.indptr[ind + 1] - A.indptr[ind])
    data = A.data[ind_slice]

    if A.getformat() == "csc":
        return sps.csc_matrix((data, indices, indptr), shape=(A.shape[0], N))
    elif A.getformat() == "csr":
        return sps.csr_matrix((data, indices, indptr), shape=(N, A.shape[1]))


def optimized_compressed_storage(A: sps.spmatrix) -> sps.spmatrix:
    """Choose an optimal storage format (csr or csc) for a sparse matrix.

    The format is chosen depending on whether A.shape[0] > A.shape[1] or not.

    For very sparse matrices where the number of rows and columns differs significantly
    (e.g., projection matrices), there can be substantial memory gains by choosing the
    right storage format, by reducing the number of equal

    As an illustration, consider a matrix with shape 1 x N with 1 element: If stored in
    csc format, this will require an indptr array of size N, while csr format requires
    only size 2.

    Parameters:
        A (sps.spmatrix): Matrix to be reformatted.

    Returns:
        sps.spmatrix: The matrix represented in optimal storage format.

    """
    if A.shape[0] > A.shape[1]:
        return A.tocsc()
    else:
        return A.tocsr()


def csr_matrix_from_blocks(
    data: np.ndarray, block_size: int, num_blocks: int
) -> sps.spmatrix:
    """Create a csr representation of a block diagonal matrix of uniform block size.

    The function is equivalent to, but orders of magnitude faster than, the call

        sps.block_diag(blocks)

    Parameters:
        data (np.array): Matrix values, sorted column-wise.
        block_size (int): The size of *all* the blocks.
        num_blocks (int): Number of blocks to be added.

    Returns:
        sps.csr_matrix: csr representation of the block matrix.

    Raises:
        ValueError: If the size of the data does not match the blocks size and number
            of blocks.

    Example:
        >>> data = np.array([1, 2, 3, 4, 5, 6, 7, 8])
        >>> block_size, num_blocks = 2, 2
        >>> csr_matrix_from_blocks(data, block_size, num_blocks).toarray()
        array([[1, 2, 0, 0],
               [3, 4, 0, 0],
               [0, 0, 5, 6],
               [0, 0, 7, 8]])

    """
    return _csx_matrix_from_blocks(data, block_size, num_blocks, sps.csr_matrix)


def csc_matrix_from_blocks(
    data: np.ndarray, block_size: int, num_blocks: int
) -> sps.spmatrix:
    """Create a csc representation of a block diagonal matrix of uniform block size.

    The function is equivalent to, but orders of magnitude faster than, the call

        sps.block_diag(blocks)

    Parameters:
        data (np.array): Matrix values, sorted column-wise.
        block_size (int): The size of *all* the blocks.
        num_blocks (int): Number of blocks to be added.

    Returns:
        sps.csc_matrix: csr representation of the block matrix.

    Raises:
        ValueError: If the size of the data does not match the blocks size and number
            of blocks.

    Example:
        >>> data = np.array([1, 2, 3, 4, 5, 6, 7, 8])
        >>> block_size, num_blocks = 2, 2
        >>> csc_matrix_from_blocks(data, block_size, num_blocks).toarray()
        array([[1, 3, 0, 0],
               [2, 4, 0, 0],
               [0, 0, 5, 7],
               [0, 0, 6, 8]])

    """
    return _csx_matrix_from_blocks(data, block_size, num_blocks, sps.csc_matrix)


def _csx_matrix_from_blocks(
    data: np.ndarray, block_size: int, num_blocks: int, matrix_format
) -> sps.spmatrix:
    """Create a csr representation of a block diagonal matrix of uniform block size.

    The function is equivalent to, but orders of magnitude faster than, the call

        sps.block_diag(blocks)

    Parameters:
        data (np.array): Matrix values, sorted column-wise.
        block_size (int): The size of *all* the blocks.
        num_blocks (int): Number of blocks to be added.
        matrix_format: type of matrix to be created. Should be either sps.csc_matrix
            or sps.csr_matrix

    Returns:
        sps.csr_matrix: csr representation of the block matrix.

    Raises:
        ValueError: If the size of the data does not match the blocks size and number
            of blocks.

    """
    if not data.size == block_size**2 * num_blocks:
        raise ValueError("Incompatible input to generate block matrix")
    # The block structure of the matrix allows for a unified construction of compressed
    # column and row matrices. The difference will simply be in how the data is
    # interpreted

    # The new columns or rows start with intervals of block_size
    indptr = np.arange(0, block_size**2 * num_blocks + 1, block_size)

    # To get the indices in the compressed storage format requires some more work
    if block_size > 1:
        # First create indices for each of the blocks
        #  The inner tile creates arrays
        #   [0, 1, ..., block_size-1, 0, 1, ... block_size-1, ... ]
        #   The size of the inner tile is block_size^2, and forms the indices of a
        # single block
        #  The outer tile repeats the inner tile, num_blocks times
        #  The size of base is thus block_size^2 * num_blocks
        base = np.tile(
            np.tile(np.arange(block_size), (block_size, 1)).reshape((1, -1)), num_blocks
        )[0]
        # Next, increase the index in base, so as to create a block diagonal matrix
        # the first block_size^2 elements (e.g. the elemnets of the first block are
        # unperturbed.
        # the next block_size elements are increased by block_size^2 etc.
        block_increase = (
            np.tile(np.arange(num_blocks), (block_size**2, 1)).reshape(
                (1, -1), order="F"
            )[0]
            * block_size
        )
        indices = base + block_increase
    else:
        indices = np.arange(num_blocks, dtype=int)
    mat = matrix_format(
        (data, indices, indptr),
        shape=(num_blocks * block_size, num_blocks * block_size),
    )
    return mat


def invert_diagonal_blocks(
    mat: sps.spmatrix, s: np.ndarray, method: Optional[str] = None
) -> Union[sps.csr, sps.csc]:
    """
    Invert block diagonal matrix.

    Three implementations are available, either pure numpy, or a speedup using
    numba or cython. If none is specified, the function will try to use numba,
    then cython. The python option will only be invoked if explicitly asked
    for; it will be very slow for general problems.

    Parameters
    ----------
    mat: sps.csr or sps.csc matrix to be inverted.
    s: block size. Must be int64 for the numba acceleration to work
    method: Choice of method. Either numba (default), cython or 'python'.
        Defaults to None, in which case first numba, then cython is tried.

    Returns
    -------
    imat: Inverse matrix

    Raises
    -------
    ImportError: If numba or cython implementation is invoked without numba or
        cython being available on the system.

    """

    def invert_diagonal_blocks_python(a: sps.spmatrix, size: np.ndarray) -> np.ndarray:
        """
        Invert block diagonal matrix using pure python code.

        Parameters
        ----------
        a : Block diagonal sparse matrix
        size : Size of individual blocks

        Returns
        -------
        inv_a: Flattened nonzero values of the inverse matrix
        """

        # This function only supports CSR anc CSC format.
        if not (sps.isspmatrix_csr(a) or sps.isspmatrix_csc(a)):
            raise TypeError("Sparse array type not implemented: ", type(a))

        # Construction of simple data structures (low complexity)
        # Indices for block positions, flattened inverse block positions and nonzeros
        # Expanded block positions
        idx_blocks = np.cumsum([0] + list(size))
        # Expanded nonzero positions for flattened inverse blocks
        idx_inv_blocks = np.cumsum([0] + list(size * size))
        # Nonzero positions for the given matrix data (i.e. a.data)
        idx_nnz = np.searchsorted(a.indices, idx_blocks)

        # Retrieve global indices (low complexity)
        if sps.isspmatrix_csr(a):
            # cols are in fact a.indices
            cols = a.indices
            # row_reps is a structure containing the number of repetitions for a row
            row_reps = a.indptr[1 : a.indptr.size] - a.indptr[0 : a.indptr.size - 1]
            # rows are in fact a vector of global indices, i.e.
            # row_i repeated row_reps[i] times
            rows = np.repeat(np.arange(a.shape[0], dtype=np.int32), row_reps)
        else:
            # rows are in fact a.indices
            rows = a.indices
            # col_reps is a structure containing the number of repetitions for a column
            col_reps = a.indptr[1 : a.indptr.size] - a.indptr[0 : a.indptr.size - 1]
            # cols are in fact a vector of global indices, i.e.
            # col_j repeated col_reps[j] times
            cols = np.repeat(np.arange(a.shape[1], dtype=np.int32), col_reps)

        # Nonzero entries
        data = a.data

        # flattened nonzero values of the dense inverse
        inv_a = np.zeros(idx_inv_blocks[-1])

        def operate_on_block(ib: int):
            """
            Retrieve, invert, and assign dense block inverse values.

            Parameters
            ----------
            ib: the block index

            """

            # To avoid creation of new data
            # this line retrieves nnz for the block with index ib
            flat_block = inv_a[idx_inv_blocks[ib] : idx_inv_blocks[ib + 1]]

            # Retrieve global block position
            idx_shift = idx_blocks[ib]
            # Transform from global to local rows positions
            l_row = rows[idx_nnz[ib] : idx_nnz[ib + 1]] - idx_shift
            # Transform from global to local cols positions
            l_col = cols[idx_nnz[ib] : idx_nnz[ib + 1]] - idx_shift
            # Construct flattened local positions (major order of non-zeros)
            sequence_ij = l_row * size[ib] + l_col
            # Assigning flattened positions directly from the matrix data (a.data)
            flat_block[sequence_ij] = data[idx_nnz[ib] : idx_nnz[ib + 1]]
            # Reshape flattened block to squared dense block of size[ib]
            dense_block = np.reshape(flat_block, (size[ib], size[ib]))
            # Perform inversion and assigning values from a 1-D iterator (ndarray.flat)
            inv_a[idx_inv_blocks[ib] : idx_inv_blocks[ib + 1]] = np.linalg.inv(
                dense_block
            ).flat

        # Trigger computations from np.fromiter
        np.fromiter(map(operate_on_block, range(size.size)), dtype=np.ndarray)
        return inv_a

    def invert_diagonal_blocks_numba(a: sps.csr_matrix, size: np.ndarray) -> np.ndarray:
        """
        It is the parallel function of the Python inverter.  Using numba support and a
        single call to numba.prange, parallelization is achieved.

        Parameters
        ----------
        a : Block diagonal sparse matrix
        size : Size of individual blocks

        Returns
        -------
        inv_a: Flattened nonzero values of the inverse matrix
        """

        # This function only supports CSR anc CSC format.
        if not (sps.isspmatrix_csr(a) or sps.isspmatrix_csc(a)):
            raise TypeError("Sparse array type not implemented: ", type(a))

        is_csr_q = sps.isspmatrix_csr(a)
        # Matrix information
        data = a.data
        indices = a.indices
        indptr = a.indptr

        # Extended block sizes structure
        sz = np.insert(size, 0, 0).astype(np.int32)

        @njit(
            "f8[::1](b1,f8[::1],i4[::1],i4[::1],i4[::1])",
            cache=True,
            parallel=True,
        )
        def inv_compiled_function(is_csr_q, data, indices, indptr, sz):

            # Construction of simple data structures (low complexity)
            # Indices for block positions, flattened inverse block positions and nonzeros
            # Expanded block positions
            idx_blocks = np.cumsum(sz).astype(np.int32)
            # Expanded nonzero positions for flattened inverse blocks
            idx_inv_blocks = np.cumsum(np.square(sz)).astype(np.int32)
            # Nonzero positions for the given matrix data (i.e. a.data)
            idx_nnz = np.searchsorted(indices, idx_blocks).astype(np.int32)

            # Retrieve global indices (low complexity)
            if is_csr_q:
                cols = indices
                row_reps = indptr[1 : indptr.size] - indptr[0 : indptr.size - 1]
            else:
                rows = indices
                col_reps = indptr[1 : indptr.size] - indptr[0 : indptr.size - 1]

            # flattened nonzero values of the dense inverse (low complexity)
            # Numba np.zeros support ensures v is a contiguous array (C-contiguous)
            v = np.zeros(idx_inv_blocks[-1])

            for ib in prange(sz.size - 1):
                v_range = np.arange(idx_inv_blocks[ib], idx_inv_blocks[ib + 1])
                flat_block = v[v_range]
                # Retrieve global block position
                idx_shift = idx_blocks[ib]
                idx_block = idx_blocks[np.array([ib, ib + 1])]

                # Transform from global to local rows and cols positions
                if is_csr_q:
                    l_row = (
                        np.repeat(
                            np.arange(idx_block[0], idx_block[1]),
                            row_reps[idx_block[0] : idx_block[1]],
                        ).astype(np.int32)
                        - idx_shift
                    )
                    l_col = cols[idx_nnz[ib] : idx_nnz[ib + 1]] - idx_shift
                else:
                    l_row = rows[idx_nnz[ib] : idx_nnz[ib + 1]] - idx_shift
                    l_col = (
                        np.repeat(
                            np.arange(idx_block[0], idx_block[1]),
                            col_reps[idx_block[0] : idx_block[1]],
                        ).astype(np.int32)
                        - idx_shift
                    )
                # Construct flattened local positions (major order of non-zeros)
                sequence_ij = l_row * sz[ib + 1] + l_col
                # Assigning flattened positions directly from the matrix data (a.data)
                flat_block[sequence_ij] = data[idx_nnz[ib] : idx_nnz[ib + 1]]
                # Reshape flattened block to squared dense block of size[ib]
                dense_block = np.reshape(flat_block, (sz[ib + 1], sz[ib + 1]))
                # Perform inversion and assigning values from a 1-D ravelled array
                v[v_range] = np.ravel(np.linalg.inv(dense_block))
            return v

        inv_a = inv_compiled_function(is_csr_q, data, indices, indptr, sz)
        return inv_a

    def invert_diagonal_blocks_numba_old(
        a: sps.csr_matrix, size: np.ndarray
    ) -> np.ndarray:
        """
        Invert block diagonal matrix by invoking numba acceleration of a simple
        for-loop based algorithm.

        Parameters
        ----------
        a : sps.csr matrix
        size : Size of individual blocks

        Returns
        -------
        inv_a: Flattened nonzero values of the inverse matrix
        """

        # This function only supports CSR format.
        if not sps.isspmatrix_csr(a):
            raise TypeError("Sparse array type not implemented: ", type(a))

        ptr = a.indptr
        indices = a.indices
        dat = a.data

        # Just in time compilation
        @njit("f8[:](i4[:],i4[:],f8[:],i8[:])", cache=True, parallel=True)
        def inv_python(indptr, ind, data, sz):
            """
            Invert block matrices by explicitly forming local matrices. The code
            in itself is not efficient, but it is hopefully well suited for
            speeding up with numba.

            IMPLEMENTATION NOTES BELOW

            The code consists of a loop over the blocks. For each block, a local square
            matrix is formed, the inverse is computed using numpy (which again will
            invoke LAPACK), and the inverse is stored in an (raveled) array. The most
            complex part of the code is the formation of the local matrix: Since the
            original matrix is sparse, there may be zero elements in the blocks
            which may not be explicitly represented in the data, and the order of the
            columns in the sparse format may not be linear. To deal with this, we do a
            double loop to fill in the local matrix.

            Profiling (June 2022) showed that the overhead in filling in the local
            matrix by for-loops was minimal; specifically, attempts at speeding up the
            computations by forcing a full block structure of the matrices (with
            explicit zeros and linear ordering of columns), so that the local matrix
            could be formed by a reshape, failed.

            """

            # Index of where the rows start for each block.
            block_row_starts_ind = np.zeros(sz.size, dtype=np.int32)
            block_row_starts_ind[1:] = np.cumsum(sz[:-1])

            # Number of columns per row. Will change from one column to the
            # next
            num_cols_per_row = indptr[1:] - indptr[0:-1]
            # Index to where the columns start for each row (NOT blocks)
            row_cols_start_ind = np.zeros(num_cols_per_row.size + 1, dtype=np.int32)
            row_cols_start_ind[1:] = np.cumsum(num_cols_per_row)

            # Index to where the (full) data starts. Needed, since the
            # inverse matrix will generally be full
            full_block_starts_ind = np.zeros(sz.size + 1, dtype=np.int32)
            full_block_starts_ind[1:] = np.cumsum(np.square(sz))
            # Structure to store the solution
            inv_vals = np.zeros(np.sum(np.square(sz)))

            # Loop over all blocks. Do this in parallel, this has shown significant
            # speedups by numba.
            for iter1 in prange(sz.size):
                n = sz[iter1]

                loc_mat = np.zeros((n, n))
                # Fill in non-zero elements in local matrix
                # This requires some work, since not all elements in the local matrix
                # are represented in the data array (elements may be zero). Also, the
                # ordering of the data may not correspond to a linear ordering of the
                # columns.
                for iter2 in range(n):  # Local rows
                    global_row = block_row_starts_ind[iter1] + iter2
                    data_counter = row_cols_start_ind[global_row]

                    # Loop over local columns. Getting the number of columns
                    #  for each row is a bit involved
                    for _ in range(
                        num_cols_per_row[iter2 + block_row_starts_ind[iter1]]
                    ):
                        loc_col = ind[data_counter] - block_row_starts_ind[iter1]
                        loc_mat[iter2, loc_col] = data[data_counter]
                        data_counter += 1
                # Compute inverse using np.linalg.inv, which will again invoke an
                # appropriate lapack function.
                inv_mat = np.ravel(np.linalg.inv(loc_mat))

                # Store data in the output
                loc_ind = np.arange(
                    full_block_starts_ind[iter1], full_block_starts_ind[iter1 + 1]
                )
                inv_vals[loc_ind] = inv_mat

            return inv_vals

        inv_a = inv_python(ptr, indices, dat, size)
        return inv_a

    # Remove blocks of size 0
    s = s[s > 0]
    # Select numba function
    if (method == "numba" or method is None) and numba_available:
        try:
            inv_vals = invert_diagonal_blocks_numba(mat, s)
        except np.linalg.LinAlgError:
            raise ValueError("Error in inversion of local linear systems")
    # Select python vectorized function
    elif (
        method == "python"
        or (method == "numba" or method is None)
        and not numba_available
    ):
        if (method == "numba" or method is None) and not numba_available:
            warnings.warn(
                "Numba is not available falling back to python inverter.", UserWarning
            )
        inv_vals = invert_diagonal_blocks_python(mat, s)
    else:
        raise ValueError(f"Unknown type of block inverter {method}")
    ia = block_diag_matrix(inv_vals, s)
    return ia


def block_diag_matrix(vals: np.ndarray, sz: np.ndarray) -> sps.spmatrix:
    """
    Construct block diagonal matrix based on matrix elements and block sizes.

    Parameters
    ----------
    vals: matrix values
    sz: size of matrix blocks

    Returns
    -------
    sps.csr matrix
    """
    indices = block_diag_index(sz)
    # This line recovers starting indices of the rows.
    indptr = np.hstack((np.zeros(1), np.cumsum(rldecode(sz, sz)))).astype(np.int32)
    n = np.sum(sz)
    return sps.csr_matrix((vals, indices, indptr), shape=(n, n))


def block_diag_index(
    m: np.ndarray, n: Optional[np.ndarray] = None
) -> Union[tuple[np.ndarray, np.ndarray], np.ndarray]:
    """
    Get row and column indices for block diagonal matrix

    This is intended as the equivalent of the corresponding method in MRST.

    Examples:
    >>> m = np.array([2, 3])
    >>> n = np.array([1, 2])
    >>> i, j = block_diag_index(m, n)
    >>> i, j
    (array([0, 1, 2, 3, 4, 2, 3, 4]), array([0, 0, 1, 1, 1, 2, 2, 2]))
    >>> a = np.array([1, 3])
    >>> i, j = block_diag_index(a)
    >>> i, j
    (array([0, 1, 2, 3, 1, 2, 3, 1, 2, 3]), array([0, 1, 1, 1, 2, 2, 2, 3, 3, 3]))

    Parameters:
        m - ndarray, dimension 1
        n - ndarray, dimension 1, defaults to m

    """
    # Case for squared but irregular block sizes
    if n is None:
        # Construction of auxiliary structures (low complexity)
        n = np.insert(m, 0, 0).astype(np.int32)
        idx_blocks = np.cumsum(n, dtype=np.int32)
        idx_inv_blocks = np.cumsum(np.square(n), dtype=np.int32)
        i = np.zeros(idx_inv_blocks[-1], dtype=np.int32, order="C")

        def retrieve_indices(ib):
            i_range = np.arange(idx_blocks[ib], idx_blocks[ib + 1])
            # this two step operations is one of the fastest way to:
            # duplicate an array n-times and concatenate the duplicates in a flattened
            # structure
            i_val = np.empty((n[ib + 1], *i_range.shape), i_range.dtype)
            np.copyto(i_val, i_range)
            # Finally assign values
            i[idx_inv_blocks[ib] : idx_inv_blocks[ib + 1]] = i_val.flat

        # Trigger computations from np.fromiter
        np.fromiter(map(retrieve_indices, range(n.size - 1)), dtype=np.ndarray)
        return i

    start = np.hstack((np.zeros(1, dtype="int"), m))
    pos = np.cumsum(start)
    p1 = pos[0:-1]
    p2 = pos[1:] - 1
    p1_full = rldecode(p1, n)
    p2_full = rldecode(p2, n)

    i = mcolon(p1_full, p2_full + 1)
    sumn = np.arange(np.sum(n))
    m_n_full = rldecode(m, n)
    j = rldecode(sumn, m_n_full)
    return i, j


def rlencode(A: np.ndarray) -> tuple[np.ndarray, np.ndarray]:
    """Compress matrix by looking for identical columns.

    Example usage: Convert a full set of (row or column) indices of a
    sparse matrix into compressed storage.

    Acknowledgement: The code is heavily inspired by MRST's function with the
    same name, however, requirements on the shape of functions are probably
    somewhat different.

    Parameters:
        A (np.ndarray): Matrix to be compressed. Should be 2d. Compression
            will be along the second axis.

    Returns:
        np.ndarray: The compressed array, size n x m.
        np.ndarray: Number of times each row in the first output array should
            be repeated to restore the original array.

    See also:
        rldecode

    """
    comp = A[::, 0:-1] != A[::, 1::]
    i = np.any(comp, axis=0)
    i = np.hstack((np.argwhere(i).ravel(), (A.shape[1] - 1)))

    num = np.diff(np.hstack((np.array([-1]), i)))

    return A[::, i], num


def rldecode(A: np.ndarray, n: np.ndarray) -> np.ndarray:
    """Decode compressed information in indices.

    Example usage: Convert the index pointers in compressed matrix storage
    (row or column) to a full set of indices.

    Acknowledgement: The code is heavily inspired by MRST's function with the
    same name, however, requirements on the shape of functions are probably
    somewhat different.

    >>> rldecode(np.array([1, 2, 3]), np.array([2, 3, 1]))
    [1, 1, 2, 2, 2, 3]

    >>> rldecode(np.array([1, 2]), np.array([1, 3]))
    [1, 2, 2, 2]

    Parameters:
        A (double, m x k), compressed matrix to be recovered. The
        compression should be along dimension 1
        n (int): Number of occurences for each element

    Returns:
        B: The restored array.

    See also:
        rlencode

    """
    r = n > 0
    i = np.cumsum(np.hstack((np.zeros(1, dtype=int), n[r])), dtype=int)
    j = np.zeros(i[-1], dtype=int)
    j[i[1:-1:]] = 1
    B = A[np.cumsum(j)]
    return B


def sparse_kronecker_product(matrix: sps.spmatrix, nd: int) -> sps.spmatrix:
    """Convert the scalar projection to a vector quantity.

    Used to expand projection matrices from scalar versions to a form applicable for
    projection of nd-vector quantities.

    Parameters:
        matrix: Matrix to be expanded using a Kronecker product.
        nd: The dimension to which matrix is expanded. If the prescribed dimension
            is 1, the projection matrix is returned without changes.

    """
    if nd == 1:
        # No need to do expansion for 1d variables.
        return matrix
    else:
        return sps.kron(matrix, sps.eye(nd)).tocsc()


def sparse_array_to_row_col_data(
    A: sps.sparse, remove_nz: Optional[bool] = False
) -> tuple[np.ndarray, np.ndarray, np.ndarray]:
    """Function to retrieve indices and values of a matrix.

    Parameters:
        A: A sparse matrix.

        remove_nz: Optional directive for removing explicit zeros.

    Returns:
        A triplet of rows, columns, and values.

    """

    mat_copy = sps.coo_matrix(A, copy=True)
    if remove_nz:
        nz_mask = mat_copy.data != 0
        return (mat_copy.row[nz_mask], mat_copy.col[nz_mask], mat_copy.data[nz_mask])
    else:
        return (mat_copy.row, mat_copy.col, mat_copy.data)


def invert_permutation(perm):
    """Invert permutation array.

    Parameters:
        perm : permutation array

    Returns:
        inv_perm: Permuted sparse array

    """

    x = np.empty_like(perm)
    x[perm] = np.arange(len(perm), dtype=perm.dtype)
<<<<<<< HEAD
    return x


def sparse_permute(
    a: sps.spmatrix, row_perm: np.ndarray, col_perm: np.ndarray, inplace_q: bool = False
) -> sps.spmatrix:
    """Permute a sparse array.

    Parameters:
        a : Sparse array
        row_perm : Rows permutation dense array
        col_perm : Columns permutation dense array
        inplace_q: Apply permutation in place

    Returns:
        a_perm: Permuted sparse array

    """

    # This function only supports CSR anc CSC format.
    if not (sps.isspmatrix_csr(a) or sps.isspmatrix_csc(a)):
        raise TypeError("Sparse array type not implemented: ", type(a))

    not_equal_length_q = row_perm.shape[0] != a.shape[0]
    if not_equal_length_q:
        raise IndexError(
            "Row Permutation should have length equal to the number of rows."
        )

    not_equal_length_q = col_perm.shape[0] != a.shape[1]
    if not_equal_length_q:
        raise IndexError(
            "Column Permutation should have length equal to the number of columns."
        )

    # Operating with unsigned int
    # https://numpy.org/doc/stable/reference/arrays.scalars.html#numpy.uintc
    row_perm = invert_permutation(row_perm).astype(dtype=np.uintc)
    col_perm = invert_permutation(col_perm).astype(dtype=np.uintc)

    o_indptr = a.indptr.astype(dtype=np.uintc)
    o_indices = a.indices.astype(dtype=np.uintc)

    # Retrieve global indices (low complexity)
    if sps.isspmatrix_csr(a):
        row_reps = o_indptr[1 : o_indptr.size] - o_indptr[0 : o_indptr.size - 1]
        rows = np.repeat(np.arange(a.shape[0], dtype=np.uintc), row_reps)
        cols = o_indices

        rows = row_perm[rows]
        cols = col_perm[cols]
        sorted_idx = np.argsort(rows).astype(dtype=np.uintc)

        count = np.bincount(rows)
        indptr = np.cumsum(np.insert(count, 0, 0)).astype(dtype=np.int32)
        indices = cols[sorted_idx].astype(dtype=np.int32)
        data = a.data[sorted_idx]

    else:
        col_reps = o_indptr[1 : o_indptr.size] - o_indptr[0 : o_indptr.size - 1]
        cols = np.repeat(np.arange(a.shape[1], dtype=np.uintc), col_reps)
        rows = a.indices

        rows = row_perm[rows]
        cols = col_perm[cols]
        sorted_idx = np.argsort(cols).astype(dtype=np.uintc)

        count = np.bincount(cols)
        indptr = np.cumsum(np.insert(count, 0, 0)).astype(dtype=np.int32)
        indices = rows[sorted_idx].astype(dtype=np.int32)
        data = a.data[sorted_idx]

    # Applies inplace directive
    if inplace_q:
        a.indptr = indptr
        a.indices = indices
        a.data = data
        return a
    else:
        if sps.isspmatrix_csr(a):
            return sps.csr_matrix((data, indices, indptr), shape=a.shape)
        else:
            return sps.csc_matrix((data, indices, indptr), shape=a.shape)
=======
    return x
>>>>>>> 21796a7d
<|MERGE_RESOLUTION|>--- conflicted
+++ resolved
@@ -1077,90 +1077,4 @@
 
     x = np.empty_like(perm)
     x[perm] = np.arange(len(perm), dtype=perm.dtype)
-<<<<<<< HEAD
-    return x
-
-
-def sparse_permute(
-    a: sps.spmatrix, row_perm: np.ndarray, col_perm: np.ndarray, inplace_q: bool = False
-) -> sps.spmatrix:
-    """Permute a sparse array.
-
-    Parameters:
-        a : Sparse array
-        row_perm : Rows permutation dense array
-        col_perm : Columns permutation dense array
-        inplace_q: Apply permutation in place
-
-    Returns:
-        a_perm: Permuted sparse array
-
-    """
-
-    # This function only supports CSR anc CSC format.
-    if not (sps.isspmatrix_csr(a) or sps.isspmatrix_csc(a)):
-        raise TypeError("Sparse array type not implemented: ", type(a))
-
-    not_equal_length_q = row_perm.shape[0] != a.shape[0]
-    if not_equal_length_q:
-        raise IndexError(
-            "Row Permutation should have length equal to the number of rows."
-        )
-
-    not_equal_length_q = col_perm.shape[0] != a.shape[1]
-    if not_equal_length_q:
-        raise IndexError(
-            "Column Permutation should have length equal to the number of columns."
-        )
-
-    # Operating with unsigned int
-    # https://numpy.org/doc/stable/reference/arrays.scalars.html#numpy.uintc
-    row_perm = invert_permutation(row_perm).astype(dtype=np.uintc)
-    col_perm = invert_permutation(col_perm).astype(dtype=np.uintc)
-
-    o_indptr = a.indptr.astype(dtype=np.uintc)
-    o_indices = a.indices.astype(dtype=np.uintc)
-
-    # Retrieve global indices (low complexity)
-    if sps.isspmatrix_csr(a):
-        row_reps = o_indptr[1 : o_indptr.size] - o_indptr[0 : o_indptr.size - 1]
-        rows = np.repeat(np.arange(a.shape[0], dtype=np.uintc), row_reps)
-        cols = o_indices
-
-        rows = row_perm[rows]
-        cols = col_perm[cols]
-        sorted_idx = np.argsort(rows).astype(dtype=np.uintc)
-
-        count = np.bincount(rows)
-        indptr = np.cumsum(np.insert(count, 0, 0)).astype(dtype=np.int32)
-        indices = cols[sorted_idx].astype(dtype=np.int32)
-        data = a.data[sorted_idx]
-
-    else:
-        col_reps = o_indptr[1 : o_indptr.size] - o_indptr[0 : o_indptr.size - 1]
-        cols = np.repeat(np.arange(a.shape[1], dtype=np.uintc), col_reps)
-        rows = a.indices
-
-        rows = row_perm[rows]
-        cols = col_perm[cols]
-        sorted_idx = np.argsort(cols).astype(dtype=np.uintc)
-
-        count = np.bincount(cols)
-        indptr = np.cumsum(np.insert(count, 0, 0)).astype(dtype=np.int32)
-        indices = rows[sorted_idx].astype(dtype=np.int32)
-        data = a.data[sorted_idx]
-
-    # Applies inplace directive
-    if inplace_q:
-        a.indptr = indptr
-        a.indices = indices
-        a.data = data
-        return a
-    else:
-        if sps.isspmatrix_csr(a):
-            return sps.csr_matrix((data, indices, indptr), shape=a.shape)
-        else:
-            return sps.csc_matrix((data, indices, indptr), shape=a.shape)
-=======
-    return x
->>>>>>> 21796a7d
+    return x