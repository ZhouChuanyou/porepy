"""
Implementation of the multi-point stress appoximation method, and also terms
related to poro-elastic coupling.

The methods are very similar to those of the MPFA method, although vector
equations tend to become slightly more complex thus, it may be useful to confer
that module as well.

"""
import warnings
import numpy as np
import scipy.sparse as sps
import logging
import porepy as pp

# Module-wide logger
logger = logging.getLogger(__name__)


<<<<<<< HEAD
class Mpsa(pp.numerics.interface_laws.elliptic_discretization.EllipticDiscretization):
=======
class Mpsa(pp.numerics.mixed_dim.VectorEllipticDiscretization):
>>>>>>> d96c08d9
    def ndof(self, g):
        """
        Return the number of degrees of freedom associated to the method.
        In this case number of cells times dimension (stress dof).

        Parameter
        ---------
        g: grid, or a subclass.

        Return
        ------
        dof: the number of degrees of freedom.

        """
        return g.dim * g.num_cells

    def extract_displacement(self, g, solution_array, d):
        """ Extract the displacement part of a solution.

        The method is trivial for finite volume methods, with the displacement
        being the only primary variable.

        Parameters:
            g (grid): To which the solution array belongs.
            solution_array (np.array): Solution for this grid obtained from
                either a mono-dimensional or a mixed-dimensional problem.
            d (dictionary): Data dictionary associated with the grid. Not used,
                but included for consistency reasons.
        Returns:
            np.array (g.num_cells): Pressure solution vector. Will be identical
                to solution_array.
        """
        return solution_array

    def discretize(self, g, data):
        """
        Discretize the second order vector elliptic equation using multi-point
        stress approximation.

        The method computes traction over faces in terms of cell center displacements.

        We assume the following two sub-dictionaries to be present in the data
        dictionary:
            parameter_dictionary, storing all parameters.
                Stored in data[pp.PARAMETERS][self.keyword].
            matrix_dictionary, for storage of discretization matrices.
                Stored in data[pp.DISCRETIZATION_MATRICES][self.keyword]

        parameter_dictionary contains the entries:
            fourth_order_tensor: (pp.FourthOrderTensor) Stiffness tensor defined cell-wise.
            bc: (BoundaryConditionVectorial) boundary conditions
            mpsa_eta: (float/np.ndarray) Optional. Range [0, 1). Location of
                displacement continuity point: eta. eta = 0 gives cont. pt. at face midpoint,
                eta = 1 at the vertex. If not given, porepy tries to set an optimal
                value. If a float is given this value is set to all subfaces, except the
                boundary (where, 0 is used). If eta is a np.ndarray its size should
                equal SubcellTopology(g).num_subfno.

        matrix_dictionary will be updated with the following entries:
            stress: sps.csc_matrix (g.dim * g.num_faces, g.dim * g.num_cells)
                stress discretization, cell center contribution
            bound_flux: sps.csc_matrix (g.dim * g.num_faces, g.dim * g.num_faces)
                stress discretization, face contribution
            bound_displacement_cell: sps.csc_matrix (g.dim * g.num_faces,
                                                     g.dim * g.num_cells)
                Operator for reconstructing the displacement trace. Cell center
                contribution.
            bound_displacement_face: sps.csc_matrix (g.dim * g.num_faces,
                                                     g.dim * g.num_faces)
                Operator for reconstructing the displacement trace. Face contribution.

        Parameters
        ----------
        g (pp.Grid): grid, or a subclass, with geometry fields computed.
        data (dict): For entries, see above.
        faces (np.ndarray): optional. Defines active faces.

        Raises
        ------
        NotImplementedError for partial discretization
        """
        parameter_dictionary = data[pp.PARAMETERS][self.keyword]
        matrix_dictionary = data[pp.DISCRETIZATION_MATRICES][self.keyword]
        c = parameter_dictionary["fourth_order_tensor"]
        bnd = parameter_dictionary["bc"]

        eta = parameter_dictionary.get("mpsa_eta", None)

        partial = parameter_dictionary.get("partial_update", False)
        inverter = parameter_dictionary.get("inverter", None)

        if not partial:
            stress, bound_stress, bound_displacement_cell, bound_displacement_face = mpsa(
                g, c, bnd, eta=eta, inverter=inverter
            )
            matrix_dictionary["stress"] = stress
            matrix_dictionary["bound_stress"] = bound_stress
            matrix_dictionary["bound_displacement_cell"] = bound_displacement_cell
            matrix_dictionary["bound_displacement_face"] = bound_displacement_face
        else:
            raise NotImplementedError(
                """Partial discretiation for the Mpsa class is not
            implemented. See mpsa.mpsa_partial(...)"""
            )

    def assemble_matrix_rhs(self, g, data):
        """
        Return the matrix and right-hand side for a discretization of a second
        order elliptic equation using a FV method with a multi-point stress
        approximation.

        Parameters
        ----------
        g : grid, or a subclass, with geometry fields computed.
        data: dictionary to store the data. For details on necessary keywords,
            see method discretize()
        discretize (boolean, optional): default True. Whether to discetize
            prior to matrix assembly. If False, data should already contain
            discretization.

        Return
        ------
        matrix: sparse csr (g.dim * g_num_cells, g.dim * g_num_cells)
            Discretization matrix.
        rhs: array (g.dim * g_num_cells)
            Right-hand side which contains the boundary conditions and the vector
            source term.
        """
        return self.assemble_matrix(g, data), self.assemble_rhs(g, data)

    def assemble_matrix(self, g, data):
        """
        Return the matrix for a discretization of a second order elliptic vector
        equation using a FV method.

        The name of data in the input dictionary (data) are:
        fourth_order_tensor: FourthOrderTensor stiffness tensor defined cell-wise.
        bc: boundary conditions, pp.BoundaryConditionVectorial.
        bc_values: (g.dim * g.num_faces) Values of the boundary conditions.

        Parameters:
            g (Grid): Computational grid, with geometry fields computed.
            data (dictionary): With data stored.

        Returns:
            scipy.sparse.csr_matrix: System matrix of this discretization. The
                size of the matrix will depend on the specific discretization.
        """
        matrix_dictionary = data[pp.DISCRETIZATION_MATRICES][self.keyword]
        if not "stress" in matrix_dictionary:
            self.discretize(g, data)

        div = pp.fvutils.vector_divergence(g)
        stress = matrix_dictionary["stress"]
        if stress.shape[0] != g.dim * g.num_faces:
            hf2f = pp.fvutils.map_hf_2_f(g=g)
            stress = hf2f * stress
        M = div * stress

        return M

    def assemble_rhs(self, g, data):
        """ Return the right-hand side for a discretization of a second
        order elliptic equation using a finite volume method.

        Also discretize the necessary operators if the data dictionary does not
        contain a discretization of the boundary equation.

        Parameters:
            g (Grid): Computational grid, with geometry fields computed.
            data (dictionary): With data stored.

        Returns:
            np.ndarray: Right hand side vector with representation of boundary
                conditions. The size of the vector will depend on the
                discretization.
        """
        matrix_dictionary = data[pp.DISCRETIZATION_MATRICES][self.keyword]
        if not "bound_stress" in matrix_dictionary:
            self.discretize(g, data)

        bound_stress = matrix_dictionary["bound_stress"]
        if bound_stress.shape[0] != g.dim * g.num_faces:
            hf2f = pp.fvutils.map_hf_2_f(g=g)
            bound_stress = hf2f * bound_stress

        parameter_dictionary = data[pp.PARAMETERS][self.keyword]

        bc_val = parameter_dictionary["bc_values"]

        div = pp.fvutils.vector_divergence(g)

        return -div * bound_stress * bc_val + parameter_dictionary["source"]

    def assemble_int_bound_stress(
        self, g, data, data_edge, grid_swap, cc, matrix, self_ind
    ):
        """Assemble the contribution from an internal boundary, manifested as a
        stress boundary condition.

        The intended use is when the internal boundary is coupled to another
        node in a mixed-dimensional method. Specific usage depends on the
        interface condition between the nodes; this method will typically be
        used to impose stress continuity on a higher-dimensional domain.

        Implementations of this method will use an interplay between the grid
        on the node and the mortar grid on the relevant edge.

        Parameters:
            g (Grid): Grid which the condition should be imposed on.
            data (dictionary): Data dictionary for the node in the
                mixed-dimensional grid.
            data_edge (dictionary): Data dictionary for the edge in the
                mixed-dimensional grid.
            grid_swap (boolean): If True, the grid g is identified with the @
                slave side of the mortar grid in data_adge.
            cc (block matrix, 3x3): Block matrix for the coupling condition.
                The first and second rows and columns are identified with the
                master and slave side; the third belongs to the edge variable.
                The discretization of the relevant term is done in-place in cc.
            matrix (block matrix 3x3): Discretization matrix for the edge and
                the two adjacent nodes.
            self_ind (int): Index in cc and matrix associated with this node.
                Should be either 1 or 2.

        """
        div = pp.fvutils.vector_divergence(g)

        # Projection operators to grid
        mg = data_edge["mortar_grid"]

        if grid_swap:
            proj = mg.slave_to_mortar_avg()
        else:
            proj = mg.master_to_mortar_avg()
        # Expand indices as Fortran.
        proj_int = sps.kron(proj, sps.eye(g.dim)).tocsr()

        matrix_dictionary = data[pp.DISCRETIZATION_MATRICES][self.keyword]
        bound_stress = matrix_dictionary["bound_stress"]

        if bound_stress.shape[0] != g.dim * g.num_faces:
            # If bound stress is gven as sub-faces we have to map it from sub-faces
            # to faces
            hf2f = pp.fvutils.map_hf_2_f(g=g)
            bound_stress = hf2f * bound_stress
        if bound_stress.shape[1] != proj_int.shape[1]:
            raise ValueError(
                """Inconsistent shapes. Did you define a
            sub-face boundary condition but only a face-wise mortar?"""
            )
        cc[self_ind, 2] += div * bound_stress * proj_int.T

    def assemble_int_bound_source(
        self, g, data, data_edge, grid_swap, cc, matrix, self_ind
    ):
        """ Abstract method. Assemble the contribution from an internal
        boundary, manifested as a body force term.

        The intended use is when the internal boundary is coupled to another
        node in a mixed-dimensional method. Specific usage depends on the
        interface condition between the nodes; this method will typically be
        used to impose stress continuity on a lower-dimensional domain.

        Implementations of this method will use an interplay between the grid on
        the node and the mortar grid on the relevant edge.

        Parameters:
            g (Grid): Grid which the condition should be imposed on.
            data (dictionary): Data dictionary for the node in the
                mixed-dimensional grid.
            data_edge (dictionary): Data dictionary for the edge in the
                mixed-dimensional grid.
            grid_swap (boolean): If True, the grid g is identified with the @
                slave side of the mortar grid in data_adge.
            cc (block matrix, 3x3): Block matrix for the coupling condition.
                The first and second rows and columns are identified with the
                master and slave side; the third belongs to the edge variable.
                The discretization of the relevant term is done in-place in cc.
            matrix (block matrix 3x3): Discretization matrix for the edge and
                the two adjacent nodes.
            self_ind (int): Index in cc and matrix associated with this node.
               Should be either 1 or 2.

        """
        mg = data_edge["mortar_grid"]

        if grid_swap:
            proj = mg.master_to_mortar_avg()
        else:
            proj = mg.slave_to_mortar_avg()
        proj = sps.kron(proj, sps.eye(g.dim)).tocsr()

        cc[self_ind, 2] -= proj.T

    def assemble_int_bound_displacement_trace(
        self, g, data, data_edge, grid_swap, cc, matrix, self_ind
    ):
        """ Abstract method. Assemble the contribution from an internal
        boundary, manifested as a condition on the boundary displacement.

        The intended use is when the internal boundary is coupled to another
        node in a mixed-dimensional method. Specific usage depends on the
        interface condition between the nodes; this method will typically be
        used to impose stress continuity on a higher-dimensional domain.

        Implementations of this method will use an interplay between the grid on
        the node and the mortar grid on the relevant edge.

        Parameters:
            g (Grid): Grid which the condition should be imposed on.
            data (dictionary): Data dictionary for the node in the
                mixed-dimensional grid.
            data_edge (dictionary): Data dictionary for the edge in the
                mixed-dimensional grid.
            grid_swap (boolean): If True, the grid g is identified with the @
                slave side of the mortar grid in data_adge.
            cc (block matrix, 3x3): Block matrix for the coupling condition.
                The first and second rows and columns are identified with the
                master and slave side; the third belongs to the edge variable.
                The discretization of the relevant term is done in-place in cc.
            matrix (block matrix 3x3): Discretization matrix for the edge and
                the two adjacent nodes.
            self_ind (int): Index in cc and matrix associated with this node.
                Should be either 1 or 2.

        """
        mg = data_edge["mortar_grid"]

        # TODO: this should become first or second or something
        if grid_swap:
            proj = mg.slave_to_mortar_avg()
            proj_int = mg.slave_to_mortar_int
            proj_int_swap = mg.master_to_mortar_int
        else:
            proj = mg.master_to_mortar_avg()
            proj_int = mg.master_to_mortar_int
            proj_int_swap = mg.slave_to_mortar_int

        # Expand indices as Fortran indexes
        proj_avg = sps.kron(proj, sps.eye(g.dim)).tocsr()
        proj_int = sps.kron(proj_int, sps.eye(g.dim)).tocsr()
        proj_int_swap = sps.kron(proj_int_swap, sps.eye(g.dim)).tocsr()

        matrix_dictionary = data[pp.DISCRETIZATION_MATRICES][self.keyword]
        bp = matrix_dictionary["bound_displacement_cell"]

        if proj_avg.shape[1] == g.dim * g.num_faces:
            # In this case we the projection is from faces to cells
            # We therefore need to map the boundary displacements which is given as
            # half-faces to faces.
            hf2f = pp.fvutils.map_hf_2_f(g=g)
            num_nodes = np.diff(g.face_nodes.indptr)
            weight = sps.kron(sps.eye(g.dim), sps.diags(1 / num_nodes))
            # hf2f adds all subface values to one face values. For the displacement we want
            # to take the average, therefore we divide each face by the number of subfaces.
            cc[2, self_ind] += proj_avg * weight * hf2f * bp
            cc[2, 2] += (
                proj_avg
                * weight
                * hf2f
                * matrix_dictionary["bound_displacement_face"]
                * proj_int.T
            )
        else:
            cc[2, self_ind] += proj_avg * bp
            cc[2, 2] += (
                proj_avg * matrix_dictionary["bound_displacement_face"] * proj_int.T
            )
            # Add the contibution to the displacement for the other mortar. This can
            # typically happen if you simulate the contact between the two sides of a
            # fracture. The interaction region around the nodes on the edge will then
            # get a contribution from both sides. We need a negative sign because the
            # tractions T_s = -T_m has different sign.
            cc[2, 2] -= (
                proj_avg
                * matrix_dictionary["bound_displacement_face"]
                * proj_int_swap.T
            )

    def assemble_int_bound_displacement_cell(
        self, g, data, data_edge, grid_swap, cc, matrix, self_ind
    ):
        """ Abstract method. Assemble the contribution from an internal
        boundary, manifested as a condition on the cell displacement.

        The intended use is when the internal boundary is coupled to another
        node in a mixed-dimensional method. Specific usage depends on the
        interface condition between the nodes; this method will typically be
        used to impose stress continuity on a lower-dimensional domain.

        Implementations of this method will use an interplay between the grid on
        the node and the mortar grid on the relevant edge.

        Parameters:
            g (Grid): Grid which the condition should be imposed on.
            data (dictionary): Data dictionary for the node in the
                mixed-dimensional grid.
            data_edge (dictionary): Data dictionary for the edge in the
                mixed-dimensional grid.
            grid_swap (boolean): If True, the grid g is identified with the @
                slave side of the mortar grid in data_adge.
            cc (block matrix, 3x3): Block matrix for the coupling condition.
                The first and second rows and columns are identified with the
                master and slave side; the third belongs to the edge variable.
                The discretization of the relevant term is done in-place in cc.
            matrix (block matrix 3x3): Discretization matrix for the edge and
                the two adjacent nodes.
            self_ind (int): Index in cc and matrix associated with this node.
                Should be either 1 or 2.
        """
        mg = data_edge["mortar_grid"]

        if grid_swap:
            proj = mg.master_to_mortar_avg()
        else:
            proj = mg.slave_to_mortar_avg()
        proj = sps.kron(proj, sps.eye(g.dim)).tocsr()

        cc[2, self_ind] -= proj

    def enforce_neumann_int_bound(
        self, g_master, data_edge, matrix, swap_grid, self_ind
    ):
        """ Enforce Neumann boundary conditions on a given system matrix.

        The method is void for finite volume approaches, but is implemented
        to be compatible with the general framework.

        Parameters:
            g (Grid): On which the equation is discretized
            data (dictionary): Of data related to the discretization.
            matrix (scipy.sparse.matrix): Discretization matrix to be modified.
        """
        # Operation is void for finite volume methods
        pass


class FracturedMpsa(Mpsa):
    """
    Subclass of MPSA for discretizing a fractured domain. Adds DOFs on each
    fracture face which describe the fracture deformation.
    """

    def __init__(self, keyword, given_traction=False, **kwargs):
        Mpsa.__init__(self, keyword, **kwargs)
        if not hasattr(self, "keyword"):
            raise AttributeError("Mpsa must assign keyword")
        self.given_traction_flag = given_traction

    def ndof(self, g):
        """
        Return the number of degrees of freedom associated to the method.
        In this case number of cells times dimension (stress dof).

        Parameter
        ---------
        g: grid, or a subclass.

        Return
        ------
        dof: the number of degrees of freedom.

        """
        num_fracs = np.sum(g.tags["fracture_faces"])
        return g.dim * (g.num_cells + num_fracs)

    def assemble_matrix_rhs(self, g, data, discretize=True, **kwargs):
        """
        Return the matrix and right-hand side for a discretization of a second
        order elliptic equation using a FV method with a multi-point stress
        approximation with dofs added on the fracture interfaces.

        Parameters
        ----------
        g : grid, or a subclass, with geometry fields computed.
        data: dictionary to store the data. For details on necessary keywords,
            see method discretize()
        discretize (boolean, optional): default True. Whether to discetize
            prior to matrix assembly. If False, data should already contain
            discretization.

        Return
        ------
        matrix: sparse csr (g.dim * g_num_cells + 2 * {#of fracture faces},
                            2 * {#of fracture faces})
            Discretization matrix.
        rhs: array (g.dim * g_num_cells  + g.dim * num_frac_faces)
            Right-hand side which contains the boundary conditions and the scalar
            source term.
        """
        if discretize:
            self.discretize_fractures(g, data, **kwargs)

        parameter_dictionary = data[pp.PARAMETERS][self.keyword]
        matrix_dictionary = data[pp.DISCRETIZATION_MATRICES][self.keyword]
        stress = matrix_dictionary["stress"]
        bound_stress = matrix_dictionary["bound_stress"]
        b_e = matrix_dictionary["b_e"]
        A_e = matrix_dictionary["A_e"]

        if self.given_traction_flag:
            L, b_l = self.given_traction(g, stress, bound_stress)
        else:
            L, b_l = self.given_slip_distance(g, stress, bound_stress)

        bc_val = parameter_dictionary["bc_values"]

        frac_faces = np.matlib.repmat(g.tags["fracture_faces"], g.dim, 1)
        if parameter_dictionary["bc"].bc_type == "scalar":
            frac_faces = frac_faces.ravel("F")
        elif parameter_dictionary["bc"].bc_type == "vectorial":
            bc_val = bc_val.ravel("F")
        else:
            raise ValueError("Unknown boundary type")

        slip_distance = parameter_dictionary["slip_distance"]

        A = sps.vstack((A_e, L), format="csr")
        rhs = np.hstack((b_e * bc_val, b_l * (slip_distance + bc_val)))

        return A, rhs

    def rhs(self, g, data):
        """
        Return the matrix and right-hand side for a discretization of a second
        order elliptic equation using a FV method with a multi-point stress
        approximation with dofs added on the fracture interfaces.

        Parameters
        ----------
        g : grid, or a subclass, with geometry fields computed.
        data: dictionary to store the data. For details on necessary keywords,
            see method discretize()
        discretize (boolean, optional): default True. Whether to discetize
            prior to matrix assembly. If False, data should already contain
            discretization.

        Return
        ------
        matrix: sparse csr (g.dim * g_num_cells + 2 * {#of fracture faces},
                            2 * {#of fracture faces})
            Discretization matrix.
        rhs: array (g.dim * g_num_cells  + g.dim * num_frac_faces)
            Right-hand side which contains the boundary conditions and the scalar
            source term.
        """

        parameter_dictionary = data[pp.PARAMETERS][self.keyword]
        matrix_dictionary = data[pp.DISCRETIZATION_MATRICES][self.keyword]
        stress = matrix_dictionary["stress"]
        bound_stress = matrix_dictionary["bound_stress"]
        b_e = matrix_dictionary["b_e"]

        if self.given_traction_flag:
            _, b_l = self.given_traction(g, stress, bound_stress)
        else:
            _, b_l = self.given_slip_distance(g, stress, bound_stress)

        bc_val = parameter_dictionary["bc_values"]

        frac_faces = np.matlib.repmat(g.tags["fracture_faces"], 3, 1)
        if parameter_dictionary["bc"].bc_type == "scalar":
            frac_faces = frac_faces.ravel("F")

        elif parameter_dictionary["bc"].bc_type == "vectorial":
            bc_val = bc_val.ravel("F")
        else:
            raise ValueError("Unknown boundary type")

        slip_distance = parameter_dictionary["slip_distance"]

        rhs = np.hstack((b_e * bc_val, b_l * (slip_distance + bc_val)))

        return rhs

    def traction(self, g, data, sol):
        """
        Extract the traction on the faces from fractured fv solution.

        Parameters
        ----------
        g : grid, or a subclass, with geometry fields computed.
        sol : array (g.dim * (g.num_cells + {#of fracture faces}))
            Solution, stored as [cell_disp, fracture_disp]

        Return
        ------
        T : array (g.dim * g.num_faces)
            traction on each face

        """
        parameter_dictionary = data[pp.PARAMETERS][self.keyword]
        matrix_dictionary = data[pp.DISCRETIZATION_MATRICES][self.keyword]
        bc_val = parameter_dictionary["bc_values"].copy()
        frac_disp = self.extract_frac_u(g, sol)
        cell_disp = self.extract_u(g, sol)

        frac_faces = (g.frac_pairs).ravel("C")

        if parameter_dictionary["bc"].bc_type == "vectorial":
            bc_val = bc_val.ravel("F")

        frac_ind = pp.utils.mcolon.mcolon(
            g.dim * frac_faces, g.dim * frac_faces + g.dim
        )
        bc_val[frac_ind] = frac_disp

        T = (
            matrix_dictionary["stress"] * cell_disp
            + matrix_dictionary["bound_stress"] * bc_val
        )

        return T

    def extract_u(self, g, sol):
        """  Extract the cell displacement from fractured fv solution.

        Parameters
        ----------
        g : grid, or a subclass, with geometry fields computed.
        sol : array (g.dim * (g.num_cells + {#of fracture faces}))
            Solution, stored as [cell_disp, fracture_disp]

        Return
        ------
        u : array (g.dim * g.num_cells)
            displacement at each cell

        """
        # pylint: disable=invalid-name
        return sol[: g.dim * g.num_cells]

    def extract_frac_u(self, g, sol):
        """  Extract the fracture displacement from fractured fv solution.

        Parameters
        ----------
        g : grid, or a subclass, with geometry fields computed.
        sol : array (g.dim * (g.num_cells + {#of fracture faces}))
            Solution, stored as [cell_disp, fracture_disp]

        Return
        ------
        u : array (g.dim *{#of fracture faces})
            displacement at each fracture face

        """
        # pylint: disable=invalid-name
        return sol[g.dim * g.num_cells :]

    def discretize_fractures(self, g, data, faces=None, **kwargs):
        """
        Discretize the vector elliptic equation by the multi-point stress and added
        degrees of freedom on the fracture faces

        The method computes fluxes over faces in terms of displacements in
        adjacent cells (defined as the two cells sharing the face).

        The name of data in the input dictionary (data) are:
        param : Parameter(Class). Contains the following parameters:
            tensor : fourth_order_tensor
                Permeability defined cell-wise. If not given a identity permeability
                is assumed and a warning arised.
            bc : boundary conditions (optional)
            bc_val : dictionary (optional)
                Values of the boundary conditions. The dictionary has at most the
                following keys: 'dir' and 'neu', for Dirichlet and Neumann boundary
                conditions, respectively.
            apertures : (np.ndarray) (optional) apertures of the cells for scaling of
                the face normals.

        Parameters
        ----------
        g : grid, or a subclass, with geometry fields computed.
        data: dictionary to store the data.
        """

        #    dir_bound = g.get_all_boundary_faces()
        #    bound = bc.BoundaryCondition(g, dir_bound, ['dir'] * dir_bound.size)
        parameter_dictionary = data[pp.PARAMETERS][self.keyword]
        matrix_dictionary = data[pp.DISCRETIZATION_MATRICES][self.keyword]

        frac_faces = g.tags["fracture_faces"]

        bound = parameter_dictionary["bc"]

        if bound.bc_type == "scalar":
            bound.is_dir[frac_faces] = True
            bound.is_neu[frac_faces] = False
        elif bound.bc_type == "vectorial":
            bound.is_dir[:, frac_faces] = True
            bound.is_neu[:, frac_faces] = False
        else:
            raise ValueError("Unknow boundary condition type: " + bound.bc_type)
        if np.sum(bound.is_dir * bound.is_neu) != 0:
            raise AssertionError("Found faces that are both dirichlet and neuman")
        # Discretize with normal mpsa
        self.discretize(g, data, **kwargs)

        stress, bound_stress = (
            matrix_dictionary["stress"],
            matrix_dictionary["bound_stress"],
        )

        # Create A and rhs
        div = pp.fvutils.vector_divergence(g)
        a = div * stress
        b = div * bound_stress

        # we find the matrix indices of the fracture
        if faces is None:
            frac_faces = g.frac_pairs
            frac_faces_left = frac_faces[0]
            frac_faces_right = frac_faces[1]
        else:
            raise NotImplementedError("not implemented given faces")

        int_b_left = pp.utils.mcolon.mcolon(
            g.dim * frac_faces_left, g.dim * frac_faces_left + g.dim
        )
        int_b_right = pp.utils.mcolon.mcolon(
            g.dim * frac_faces_right, g.dim * frac_faces_right + g.dim
        )
        int_b_ind = np.ravel((int_b_left, int_b_right), "C")

        # We find the sign of the left and right faces.
        sgn_left = _sign_matrix(g, frac_faces_left)
        sgn_right = _sign_matrix(g, frac_faces_right)
        # The displacement on the internal boundary face are considered unknowns,
        # so we move them over to the lhs. The rhs now only consists of the
        # external boundary faces
        b_internal = b[:, int_b_ind]
        b_external = b.copy()
        pp.utils.sparse_mat.zero_columns(b_external, int_b_ind)

        bound_stress_external = bound_stress.copy().tocsc()
        pp.utils.sparse_mat.zero_columns(bound_stress_external, int_b_ind)
        # We assume that the traction on the left hand side is equal but
        # opisite

        frac_stress_diff = (
            sgn_left * bound_stress[int_b_left, :]
            + sgn_right * bound_stress[int_b_right, :]
        )[:, int_b_ind]
        internal_stress = sps.hstack(
            (
                sgn_left * stress[int_b_left, :] + sgn_right * stress[int_b_right, :],
                frac_stress_diff,
            )
        )

        A = sps.vstack((sps.hstack((a, b_internal)), internal_stress), format="csr")
        # negative sign since we have moved b_external from lhs to rhs
        d_b = -b_external
        # sps.csr_matrix((int_b_left.size, g.num_faces * g.dim))
        d_t = (
            -sgn_left * bound_stress_external[int_b_left]
            - sgn_right * bound_stress_external[int_b_right]
        )

        b_matrix = sps.vstack((d_b, d_t), format="csr")

        matrix_dictionary["b_e"] = b_matrix
        matrix_dictionary["A_e"] = A

    def given_traction(self, g, stress, bound_stress, faces=None, **kwargs):
        # we find the matrix indices of the fracture
        if faces is None:
            frac_faces = g.frac_pairs
            frac_faces_left = frac_faces[0]
            frac_faces_right = frac_faces[1]
        else:
            raise NotImplementedError("not implemented given faces")

        int_b_left = pp.utils.mcolon.mcolon(
            g.dim * frac_faces_left, g.dim * frac_faces_left + g.dim
        )
        int_b_right = pp.utils.mcolon.mcolon(
            g.dim * frac_faces_right, g.dim * frac_faces_right + g.dim
        )
        int_b_ind = np.ravel((int_b_left, int_b_right), "C")

        # We find the sign of the left and right faces.
        sgn_left = _sign_matrix(g, frac_faces_left)
        sgn_right = _sign_matrix(g, frac_faces_right)

        # We obtain the stress from boundary conditions on the domain boundary
        bound_stress_external = bound_stress.copy().tocsc()
        pp.utils.sparse_mat.zero_columns(bound_stress_external, int_b_ind)
        bound_stress_external = bound_stress_external.tocsc()

        # We construct the L matrix, i.e., we set the traction on the left
        # fracture side
        frac_stress = (sgn_left * bound_stress[int_b_left, :])[:, int_b_ind]

        L = sps.hstack((sgn_left * stress[int_b_left, :], frac_stress))

        # negative sign since we have moved b_external from lhs to rhs
        d_t = (
            sps.csr_matrix(
                (np.ones(int_b_left.size), (np.arange(int_b_left.size), int_b_left)),
                (int_b_left.size, g.num_faces * g.dim),
            )
            - sgn_left * bound_stress_external[int_b_left]
        )  # \
        #        + sgn_right * bound_stress_external[int_b_right]

        return L, d_t

    def given_slip_distance(self, g, stress, bound_stress, faces=None):
        # we find the matrix indices of the fracture
        if faces is None:
            frac_faces = g.frac_pairs
            frac_faces_left = frac_faces[0]
            frac_faces_right = frac_faces[1]
        else:
            raise NotImplementedError("not implemented given faces")

        int_b_left = pp.utils.mcolon.mcolon(
            g.dim * frac_faces_left, g.dim * frac_faces_left + g.dim
        )
        int_b_right = pp.utils.mcolon.mcolon(
            g.dim * frac_faces_right, g.dim * frac_faces_right + g.dim
        )
        int_b_ind = np.ravel((int_b_left, int_b_right), "C")

        # We construct the L matrix, by assuming that the relative displacement
        # is given
        L = sps.hstack(
            (
                sps.csr_matrix((int_b_left.size, g.dim * g.num_cells)),
                sps.identity(int_b_left.size),
                -sps.identity(int_b_right.size),
            )
        )

        d_f = sps.csr_matrix(
            (np.ones(int_b_left.size), (np.arange(int_b_left.size), int_b_left)),
            (int_b_left.size, g.num_faces * g.dim),
        )

        return L, d_f


# ------------------------------------------------------------------------------#


def mpsa(
    g,
    constit,
    bound,
    eta=None,
    inverter=None,
    max_memory=None,
    hf_disp=False,
    hf_eta=None,
    **kwargs
):
    """
    Discretize the vector elliptic equation by the multi-point stress
    approximation method, specifically the weakly symmetric MPSA-W method.

    The method computes stresses over faces in terms of displacments in
    adjacent cells (defined as all cells sharing at least one vertex with the
    face).  This corresponds to the MPSA-W method, see

    Keilegavlen, Nordbotten: Finite volume methods for elasticity with weak
        symmetry. Int J Num. Meth. Eng. doi: 10.1002/nme.5538.

    Implementation needs:
        1) The local linear systems should be scaled with the elastic moduli
        and the local grid size, so that we avoid rounding errors accumulating
        under grid refinement / convergence tests.
        2) It should be possible to do a partial update of the discretization
        stensil (say, if we introduce an internal boundary, or modify the
        permeability field).
        3) For large grids, the current implementation will run into memory
        issues, due to the construction of a block diagonal matrix. This can be
        overcome by splitting the discretization into several partial updates.
        4) It probably makes sense to create a wrapper class to store the
        discretization, interface to linear solvers etc.
    Right now, there are concrete plans for 2) - 4).

    Parameters:
        g (core.grids.grid): grid to be discretized
        constit (pp.FourthOrderTensor) Constitutive law
        bound (pp.BoundarCondition) Class for boundary condition
        eta Location of pressure continuity point. Should be 1/3 for simplex
            grids, 0 otherwise. On boundary faces with Dirichlet conditions,
            eta=0 will be enforced.
        inverter (string) Block inverter to be used, either numba (default),
            cython or python. See fvutils.invert_diagonal_blocks for details.
        max_memory (double): Threshold for peak memory during discretization.
            If the **estimated** memory need is larger than the provided
            threshold, the discretization will be split into an appropriate
            number of sub-calculations, using mpsa_partial().
        hf_disp (bool) False: If true two matrices hf_cell, hf_bound is also returned such
            that hf_cell * U + hf_bound * u_bound gives the reconstructed displacement
            at the point on the face hf_eta. U is the cell centered displacement and
            u_bound the boundary conditions
        hf_eta (float) None: The point of displacment on the sub-faces. hf_eta=0 gives the
            displacement at the face centers while hf_eta=1 gives the displacements at
            the nodes. If None is given, the continuity points eta will be used.
    Returns:
        scipy.sparse.csr_matrix (shape num_faces, num_cells): stress
            discretization, in the form of mapping from cell displacement to
            face stresses.
            NOTE: The cell displacements are ordered cellwise (first u_x_1,
            u_y_1, u_x_2 etc)
        scipy.sparse.csr_matrix (shape num_faces, num_faces): discretization of
            boundary conditions. Interpreted as istresses induced by the boundary
            condition (both Dirichlet and Neumann). For Neumann, this will be
            the prescribed stress over the boundary face, and possibly stress
            on faces having nodes on the boundary. For Dirichlet, the values
            will be stresses induced by the prescribed displacement.
            Incorporation as a right hand side in linear system by
            multiplication with divergence operator.
            NOTE: The stresses are ordered facewise (first s_x_1, s_y_1 etc)
        If hf_disp is True the following will also be returned
        scipy.sparse.csr_matrix (g.dim*shape num_hfaces, g.dim*num_cells):
            displacement reconstruction for the displacement at the sub-faces. This is
            the contribution from the cell-center displacements.
            NOTE: The sub-face displacements are ordered cell wise
            (U_x_0, U_x_1, ..., U_x_n, U_y0, U_y1, ...)
        scipy.sparse.csr_matrix (g.dim*shape num_hfaces, g.dim*num_faces):
            displacement reconstruction for the displacement at the half faces.
            This is the contribution from the boundary conditions.
            NOTE: The half-face displacements are ordered cell wise
            (U_x_0, U_x_1, ..., U_x_n, U_y0, U_y1, ...)


    Example:
        # Set up a Cartesian grid
        g = structured.CartGrid([5, 5])
        c =tensor.FourthOrderTensor(g.dim, np.ones(g.num_cells))

        # Dirirchlet boundary conditions
        bound_faces = g.get_all_boundary_faces().ravel()
        bnd = bc.BoundaryCondition(g, bound_faces, ['dir'] * bound_faces.size)

        # Discretization
        stress, bound_stress = mpsa(g, c, bnd)

        # Source in the middle of the domain
        q = np.zeros(g.num_cells * g.dim)
        q[12 * g.dim] = 1

        # Divergence operator for the grid
        div = fvutils.vector_divergence(g)

        # Discretization matrix
        A = div * stress

        # Assign boundary values to all faces on the bounary
        bound_vals = np.zeros(g.num_faces * g.dim)
        bound_vals[bound_faces] = np.arange(bound_faces.size * g.dim)

        # Assemble the right hand side and solve
        rhs = -q - div * bound_stress * bound_vals
        x = sps.linalg.spsolve(A, rhs)
        s = stress * x + bound_stress * bound_vals

    """
    if bound.bc_type != "vectorial":
        raise AttributeError("MPSA must be given a vectorial boundary condition")

    if eta is None:
        eta = pp.fvutils.determine_eta(g)

    if max_memory is None:
        # For the moment nothing to do here, just call main mpfa method for the
        # entire grid.
        # TODO: We may want to estimate the memory need, and give a warning if
        # this seems excessive
        stress, bound_stress, hf_cell, hf_bound = _mpsa_local(
            g,
            constit,
            bound,
            eta=eta,
            inverter=inverter,
            hf_disp=hf_disp,
            hf_eta=hf_eta,
        )
    else:
        # Estimate number of partitions necessary based on prescribed memory
        # usage
        peak_mem = _estimate_peak_memory_mpsa(g)
        num_part = np.ceil(peak_mem / max_memory)

        logger.info("Split MPSA discretization into " + str(num_part) + " parts")

        # Let partitioning module apply the best available method
        part = pp.grid.partition.partition_metis(g, num_part)

        # Empty fields for stress and bound_stress. Will be expanded as we go.
        # Implementation note: It should be relatively straightforward to
        # estimate the memory need of stress (face_nodes -> node_cells ->
        # unique).
        stress = sps.csr_matrix((g.num_faces * g.dim, g.num_cells * g.dim))
        bound_stress = sps.csr_matrix((g.num_faces * g.dim, g.num_faces * g.dim))

        cn = g.cell_nodes()

        face_covered = np.zeros(g.num_faces, dtype=np.bool)

        for p in np.unique(part):
            # Cells in this partitioning
            cell_ind = np.argwhere(part == p).ravel("F")
            # To discretize with as little overlap as possible, we use the
            # keyword nodes to specify the update stencil. Find nodes of the
            # local cells.
            active_cells = np.zeros(g.num_cells, dtype=np.bool)
            active_cells[cell_ind] = 1
            active_nodes = np.squeeze(np.where((cn * active_cells) > 0))

            # Perform local discretization.
            loc_stress, loc_bound_stress, loc_faces = mpsa_partial(
                g, constit, bound, eta=eta, inverter=inverter, nodes=active_nodes
            )

            # Eliminate contribution from faces already covered
            eliminate_ind = pp.fvutils.expand_indices_nd(face_covered, g.dim)
            pp.fvutils.zero_out_sparse_rows(loc_stress, eliminate_ind)
            pp.fvutils.zero_out_sparse_rows(loc_bound_stress, eliminate_ind)

            face_covered[loc_faces] = 1

            stress += loc_stress
            bound_stress += loc_bound_stress

    return stress, bound_stress, hf_cell, hf_bound


def mpsa_update_partial(
    stress,
    bound_stress,
    hf_cell,
    hf_bound,
    g,
    constit,
    bound,
    eta=None,
    hf_eta=None,
    inverter="numba",
    cells=None,
    faces=None,
    nodes=None,
    apertures=None,
):
    """
    Given a discretization this function rediscretize parts of the domain.
    This is a fast way to update the discretization if you change, say the
    boundary conditions, have a growth of fractures, or a change in aperture.

    Parameters:
    stress (scipy.sparse.csr_matrix (shape num_faces, num_cells)): stress
            discretization to be updated. As returned from mpsa(...).
    bound_stress (scipy.sparse.csr_matrix (shape num_faces, num_faces)): bound stress
            discretization of boundary conditions as returned form mpsa(...).
    hf_cell (scipy.sparse.csr_matrix (g.dim*shape num_hfaces, g.dim*num_cells)):
            Sub-face displacement reconstruction at the sub faces.
    hf_bound (scipy.sparse.csr_matrix (g.dim*shape num_hfaces, g.dim*num_faces)):
            Sub-face displacement reconstruction at the sub faces.
    This is just a wrapper for the mpsa_partial(...), see this function for information
    abount the remainding parameters.

    returns:
    stress (scipy.sparse.csr_matrix (shape num_faces, num_cells)): stress
            discretization that has been updated for given cells, faces or nodes.
    bound_stress (scipy.sparse.csr_matrix (shape num_faces, num_faces)): bound stress
            discretization of boundary conditions that has been updated for given cells,
            faces or nodes.
    if hf_cell is not None:
    hf_cell (scipy.sparse.csr_matrix (g.dim*shape num_hfaces, g.dim*num_cells)):
        The matrix for reconstruction the displacement at the sub_faces that has been
        updated for the given cells, faces or nodes
    hf_bound (scipy.sparse.csr_matrix (g.dim*shape num_hfaces, g.dim*num_faces)):
        The matrix for reconstruction the displacement at the sub_faces that has been
        updated for the given cells, faces or nodes
    """
    stress = stress.copy()
    bound_stress = bound_stress.copy()
    hf_cell = hf_cell.copy()
    hf_bound = hf_bound.copy()

    stress_loc, bound_stress_loc, hf_cell_loc, hf_bound_loc, active_faces = mpsa_partial(
        g,
        constit,
        bound,
        eta,
        inverter,
        cells,
        faces,
        nodes=nodes,
        apertures=apertures,
        hf_disp=True,
        hf_eta=hf_eta,
    )

    # Remove old rows
    eliminate_ind = pp.fvutils.expand_indices_nd(active_faces, g.dim)
    pp.fvutils.zero_out_sparse_rows(stress, eliminate_ind)
    pp.fvutils.zero_out_sparse_rows(bound_stress, eliminate_ind)
    stress += stress_loc
    bound_stress += bound_stress_loc

    # We now update the values for the reconstruction of displacement.This is
    # equivalent to what is done for the stress and
    # bound_stress, but as we are working with subfaces some more care has to be
    # taken.
    # First, find the active subfaces associated with the active_faces
    subcell_topology = pp.fvutils.SubcellTopology(g)
    active_subfaces = np.where(np.in1d(subcell_topology.fno_unique, active_faces))[0]
    # We now expand the indices for each dimension.
    # The indices are ordered as first all variables of subface 1 then all variables
    # of subface 2, etc. Duplicate indices for each dimension and multipy by g.dim to
    # obtain correct x-index.
    sub_eliminate_ind = g.dim * np.tile(active_subfaces, (g.dim, 1))
    # Next add an increment to the y (and possible z) dimension to obtain correct index
    # For them
    sub_eliminate_ind += np.atleast_2d(np.arange(0, g.dim)).T
    sub_eliminate_ind = sub_eliminate_ind.ravel("F")
    # Zero out the faces we have updated
    pp.fvutils.zero_out_sparse_rows(hf_cell, sub_eliminate_ind)
    pp.fvutils.zero_out_sparse_rows(hf_bound, sub_eliminate_ind)
    # and add the update.
    hf_cell += hf_cell_loc
    hf_bound += hf_bound_loc
    return stress, bound_stress, hf_cell, hf_bound


def mpsa_partial(
    g,
    constit,
    bound,
    eta=None,
    inverter="numba",
    cells=None,
    faces=None,
    nodes=None,
    apertures=None,
    hf_disp=False,
    hf_eta=None,
):
    """
    Run an MPFA discretization on subgrid, and return discretization in terms
    of global variable numbers.

    Scenarios where the method will be used include updates of permeability,
    and the introduction of an internal boundary (e.g. fracture growth).

    The subgrid can be specified in terms of cells, faces and nodes to be
    updated. For details on the implementation, see
    fv_utils.cell_ind_for_partial_update()

    Parameters:
        g (porepy.grids.grid.Grid): grid to be discretized
        constit (porepy.params.tensor.SecondOrderTensor) permeability tensor
        bnd (porepy.params.bc.BoundaryCondition) class for boundary conditions
        faces (np.ndarray) faces to be considered. Intended for partial
            discretization, may change in the future
        eta Location of pressure continuity point. Should be 1/3 for simplex
            grids, 0 otherwise. On boundary faces with Dirichlet conditions,
            eta=0 will be enforced.
        inverter (string) Block inverter to be used, either numba (default),
            cython or python. See fvutils.invert_diagonal_blocks for details.
        cells (np.array, int, optional): Index of cells on which to base the
            subgrid computation. Defaults to None.
        faces (np.array, int, optional): Index of faces on which to base the
            subgrid computation. Defaults to None.
        nodes (np.array, int, optional): Index of nodes on which to base the
            subgrid computation. Defaults to None.
        apertures (np.array, int, optional): Cell apertures. Defaults to None.
            Unused for now, added for similarity to mpfa_partial.
        hf_disp (bool) False: If true two matrices hf_cell, hf_bound is also returned such
            that hf_cell * U + hf_bound * u_bound gives the reconstructed displacement
            at the point on the face hf_eta. U is the cell centered displacement and
            u_bound the boundary conditions
        hf_eta (float) None: The point of displacment on the half-faces. hf_eta=0 gives the
            displacement at the face centers while hf_eta=1 gives the displacements at
            the nodes. If None is given, the continuity points eta will be used.

        Note that if all of {cells, faces, nodes} are None, empty matrices will
        be returned.

    Returns:
        sps.csr_matrix (g.num_faces x g.num_cells): Stress discretization,
            computed on a subgrid.
        sps.csr_matrix (g,num_faces x g.num_faces): Boundary stress
            discretization, computed on a subgrid
        np.array (int): Global of the faces where the stress discretization is
            computed.
        If hf_disp is True the following will also be returned
        scipy.sparse.csr_matrix (g.dim*shape num_hfaces, g.dim*num_cells):
            displacement reconstruction for the displacement at the sub faces. This is
            the contribution from the cell-center displacements.
            NOTE: The half-face displacements are ordered sub_face wise
            (U_x_0, U_x_1, ..., U_x_n, U_y0, U_y1, ...)
        scipy.sparse.csr_matrix (g.dim*shape num_hfaces, g.dim*num_faces):
            displacement reconstruction for the displacement at the half faces.
            This is the contribution from the boundary conditions.
            NOTE: The half-face displacements are ordered sub_face wise
            (U_x_0, U_x_1, ..., U_x_n, U_y0, U_y1, ...)
    """
    if eta is None:
        eta = pp.fvutils.determine_eta(g)

    if cells is not None:
        warnings.warn("Cells keyword for partial mpfa has not been tested")
    if faces is not None:
        warnings.warn("Faces keyword for partial mpfa has not been tested")

    # Find computational stencil, based on specified cells, faces and nodes.
    ind, active_faces = pp.fvutils.cell_ind_for_partial_update(
        g, cells=cells, faces=faces, nodes=nodes
    )
    if (ind.size + active_faces.size) == 0:
        stress_glob = sps.csr_matrix(
            (g.dim * g.num_faces, g.dim * g.num_cells), dtype="float64"
        )
        bound_stress_glob = sps.csr_matrix(
            (g.dim * g.num_faces, g.dim * g.num_faces), dtype="float64"
        )
        return stress_glob, bound_stress_glob, active_faces
    # Extract subgrid, together with mappings between local and global
    # cells
    sub_g, l2g_faces, _ = pp.partition.extract_subgrid(g, ind)
    l2g_cells = sub_g.parent_cell_ind

    # Copy stiffness tensor, and restrict to local cells
    loc_c = constit.copy()
    loc_c.values = loc_c.values[::, ::, l2g_cells]
    # Also restrict the lambda and mu fields; we will copy the stiffness
    # tensors later.
    loc_c.lmbda = loc_c.lmbda[l2g_cells]
    loc_c.mu = loc_c.mu[l2g_cells]

    # Boundary conditions are slightly more complex. Find local faces
    # that are on the global boundary.
    # Then transfer boundary condition on those faces.

    loc_bnd = pp.BoundaryConditionVectorial(sub_g)
    loc_bnd.is_dir = bound.is_dir[:, l2g_faces]
    loc_bnd.is_rob = bound.is_rob[:, l2g_faces]
    loc_bnd.is_neu[loc_bnd.is_dir + loc_bnd.is_rob] = False

    # Discretization of sub-problem
    stress_loc, bound_stress_loc, hf_cell_loc, hf_bound_loc = _mpsa_local(
        sub_g,
        loc_c,
        loc_bnd,
        eta=eta,
        inverter=inverter,
        hf_disp=hf_disp,
        hf_eta=hf_eta,
    )

    face_map, cell_map = pp.fvutils.map_subgrid_to_grid(
        g, l2g_faces, l2g_cells, is_vector=True
    )
    # Update global face fields.
    stress_glob = face_map * stress_loc * cell_map
    bound_stress_glob = face_map * bound_stress_loc * face_map.transpose()

    # By design of mpfa, and the subgrids, the discretization will update faces
    # outside the active faces. Kill these.
    outside = np.setdiff1d(np.arange(g.num_faces), active_faces, assume_unique=True)
    eliminate_ind = pp.fvutils.expand_indices_nd(outside, g.dim)
    pp.fvutils.zero_out_sparse_rows(stress_glob, eliminate_ind)
    pp.fvutils.zero_out_sparse_rows(bound_stress_glob, eliminate_ind)

    # If we are returning the subface displacement reconstruction matrices we have
    # to do some more work. The following is equivalent to what is done for the stresses,
    # but as they are working on faces, the displacement reconstruction has to work on
    # subfaces.
    # First, we find the mappings from local subfaces to global subfaces
    subcell_topology = pp.fvutils.SubcellTopology(g)
    l2g_sub_faces = np.where(np.in1d(subcell_topology.fno_unique, l2g_faces))[0]
    # We now create a fake grid, just to be able to use the function map_subgrid_to_grid.
    subgrid = pp.CartGrid([1] * g.dim)
    subgrid.num_faces = subcell_topology.fno_unique.size
    subgrid.num_cells = g.num_cells
    sub_face_map, _ = pp.fvutils.map_subgrid_to_grid(
        subgrid, l2g_sub_faces, l2g_cells, is_vector=True
    )
    # The sub_face_map is now a map from local sub_faces to global subfaces.
    # Next we need to mat the the local sub face reconstruction "hf_cell_loc"
    # onto the global grid. The cells are ordered the same, so we can use the
    # cell_map from the stress computation. Similarly for the faces.
    hf_cell_glob = sub_face_map * hf_cell_loc * cell_map
    hf_bound_glob = sub_face_map * hf_bound_loc * face_map.T
    # Next we need to eliminate the subfaces outside the active faces.
    # We map from outside faces to outside subfaces
    sub_outside = np.where(np.in1d(subcell_topology.fno_unique, outside))[0]
    # Then expand the indices.
    # The indices are ordered as first all variables of subface 1 then all variables
    # of subface 2, etc. Duplicate indices for each dimension and multipy by g.dim to
    # obtain correct x-index.
    sub_eliminate_ind = g.dim * np.tile(sub_outside, (g.dim, 1))
    # Next add an increment to the y (and possible z) dimension to obtain correct index
    # For them
    sub_eliminate_ind += np.atleast_2d(np.arange(0, g.dim)).T
    sub_eliminate_ind = sub_eliminate_ind.ravel("F")
    # now kill the contribution of these faces
    pp.fvutils.zero_out_sparse_rows(hf_cell_glob, sub_eliminate_ind)
    pp.fvutils.zero_out_sparse_rows(hf_bound_glob, sub_eliminate_ind)
    return stress_glob, bound_stress_glob, hf_cell_glob, hf_bound_glob, active_faces


def _mpsa_local(
    g, constit, bound, eta=None, inverter="numba", hf_disp=False, hf_eta=None
):
    """
    Actual implementation of the MPSA W-method. To calculate the MPSA
    discretization on a grid, either call this method, or, to respect the
    privacy of this method, call the main mpsa method with no memory
    constraints.

    Implementation details:

    The displacement is discretized as a linear function on sub-cells (see
    reference paper). In this implementation, the displacement is represented by
    its cell center value and the sub-cell gradients.

    The method will give continuous stresses over the faces, and displacement
    continuity for certain points (controlled by the parameter eta). This can
    be expressed as a linear system on the form

        (i)   A * grad_u            = 0
        (ii)  B * grad_u + C * u_cc = 0
        (iii) 0            D * u_cc = I

    Here, the first equation represents stress continuity, and involves only
    the displacement gradients (grad_u). The second equation gives displacement
    continuity over cell faces, thus B will contain distances between cell
    centers and the face continuity points, while C consists of +- 1 (depending
    on which side the cell is relative to the face normal vector). The third
    equation enforces the displacement to be unity in one cell at a time. Thus
    (i)-(iii) can be inverted to express the displacement gradients as in terms
    of the cell center variables, that is, we can compute the basis functions
    on the sub-cells. Because of the method construction (again see reference
    paper), the basis function of a cell c will be non-zero on all sub-cells
    sharing a vertex with c. Finally, the fluxes as functions of cell center
    values are computed by insertion into Hook's law (which is essentially half
    of A from (i), that is, only consider contribution from one side of the
    face.

    Boundary values can be incorporated with appropriate modifications -
    Neumann conditions will have a non-zero right hand side for (i), Robin conditions
    will be on the form E * grad_u + F * u_cc = R, while
    Dirichlet gives a right hand side for (ii).

    In the implementation we will order the rows of the local system as follows;
    first enforce the force balance over the internal faces;
    T^L + T^R = 0.
    Then we will enforce the Neumann conditions
    T = T_NEUMAN,
    and the robin conditions
    T + robin_weight * U = R.
    The displacement continuity and Dirichlet conditions are comming last
    U^+ - U^- = 0.
    Note that for the Dirichlet conditions are not pulled out seperatly as the
    Neumann condition, mainly for legacy reasons. This meens that Dirichlet
    faces and internal faces are mixed together, decided by their face ordering.
    """
    if eta is None:
        eta = pp.fvutils.determine_eta(g)

    if bound.bc_type != "vectorial":
        raise AttributeError("MPSA must be given a vectorial boundary condition")
    # The grid coordinates are always three-dimensional, even if the grid is
    # really 2D. This means that there is not a 1-1 relation between the number
    # of coordinates of a point / vector and the real dimension. This again
    # violates some assumptions tacitly made in the discretization (in
    # particular that the number of faces of a cell that meets in a vertex
    # equals the grid dimension, and that this can be used to construct an
    # index of local variables in the discretization). These issues should be
    # possible to overcome, but for the moment, we simply force 2D grids to be
    # proper 2D.
    if g.dim == 2:
        g = g.copy()
        g.cell_centers = np.delete(g.cell_centers, (2), axis=0)
        g.face_centers = np.delete(g.face_centers, (2), axis=0)
        g.face_normals = np.delete(g.face_normals, (2), axis=0)
        g.nodes = np.delete(g.nodes, (2), axis=0)

        constit = constit.copy()
        constit.values = np.delete(constit.values, (2, 5, 6, 7, 8), axis=0)
        constit.values = np.delete(constit.values, (2, 5, 6, 7, 8), axis=1)

    nd = g.dim

    # Define subcell topology
    subcell_topology = pp.fvutils.SubcellTopology(g)
    # If g is not already a sub-grid we create one
    if bound.num_faces == subcell_topology.num_subfno_unique:
        subface_rhs = True
    else:
        # And we expand the boundary conditions to fit the sub-grid
        bound = pp.fvutils.boundary_to_sub_boundary(bound, subcell_topology)
        subface_rhs = False
    # Obtain mappings to exclude boundary faces
    bound_exclusion = pp.fvutils.ExcludeBoundaries(subcell_topology, bound, nd)
    # Most of the work is done by submethod for elasticity (which is common for
    # elasticity and poro-elasticity).

    hook, igrad, rhs_cells, _, _ = mpsa_elasticity(
        g, constit, subcell_topology, bound_exclusion, eta, inverter
    )

    hook_igrad = hook * igrad
    # NOTE: This is the point where we expect to reach peak memory need.
    del hook
    # Output should be on face-level (not sub-face)
    hf2f = pp.fvutils.map_hf_2_f(
        subcell_topology.fno_unique, subcell_topology.subfno_unique, nd
    )

    # Stress discretization
    stress = hook_igrad * rhs_cells
    # Right hand side for boundary discretization
    rhs_bound = create_bound_rhs(
        bound, bound_exclusion, subcell_topology, g, subface_rhs
    )
    # Discretization of boundary values
    bound_stress = hook_igrad * rhs_bound

    if not subface_rhs:
        bound_stress = hf2f * bound_stress * hf2f.T
        stress = hf2f * stress

    # Calculate the reconstruction of dispacement at faces
    if hf_eta is None:
        hf_eta = eta
    # We obtain the reconstruction of displacments
    dist_grad, cell_centers = reconstruct_displacement(g, subcell_topology, hf_eta)

    hf_cell = dist_grad * igrad * rhs_cells + cell_centers
    hf_bound = dist_grad * igrad * rhs_bound

    # The subface displacement is given by
    # hf_cell * u_cell_centers + hf_bound * u_bound_condition
    if not subface_rhs:
        hf_bound *= hf2f.T
    return stress, bound_stress, hf_cell, hf_bound


def mpsa_elasticity(g, constit, subcell_topology, bound_exclusion, eta, inverter):
    """
    This is the function where the real discretization takes place. It contains
    the parts that are common for elasticity and poro-elasticity, and was thus
    separated out as a helper function.

    The steps in the discretization are the same as in mpfa (although with
    everything being somewhat more complex since this is a vector equation).
    The mpfa function is currently more clean, so confer that for additional
    comments.

    Parameters:
        g: Grid
        constit: Constitutive law
        subcell_topology: Wrapper class for numbering of subcell faces, cells
            etc.
        bound_exclusion: Object that can eliminate faces related to boundary
            conditions.
        eta: Parameter determining the continuity point
        inverter: Parameter determining which method to use for inverting the
            local systems

    Returns:
        hook: Hooks law, ready to be multiplied with inverse gradients
        igrad: Inverse gradients
        rhs_cells: Right hand side used to get basis functions in terms of cell
            center displacements
        cell_node_blocks: Relation between cells and vertexes, used to group
            equations in linear system.
        hook_normal: Hooks law for the term div(I*p) in poro-elasticity
    """
    if bound_exclusion.bc_type != "vectorial":
        raise AttributeError("MPSA must be given a vectorial boundary condition")
    nd = g.dim

    # Compute product between normal vectors and stiffness matrices
    ncsym_all, ncasym, cell_node_blocks, sub_cell_index = _tensor_vector_prod(
        g, constit, subcell_topology
    )

    # Prepare for computation of forces due to cell center pressures (the term
    # div(I*p) in poro-elasticity equations. hook_normal will be used as a right
    # hand side by the biot disretization, but needs to be computed here, since
    # this is where we have access to the relevant data.
    ind_f = np.argsort(np.tile(subcell_topology.subhfno, nd), kind="mergesort")
    hook_normal = sps.coo_matrix(
        (np.ones(ind_f.size), (np.arange(ind_f.size), ind_f)),
        shape=(ind_f.size, ind_f.size),
    ) * (ncsym_all + ncasym)

    del ind_f

    # To avoid singular matrices we are not abe to add the asymetric part of the stress
    # tensor to the Neumann and Robin boundaries for nodes that only has more
    # Neumann-boundary faces than gradients. This will typically happen in the
    # corners where you only can have one gradient for the node. Normally if you
    # have at least one internal face connected to the node you are should be safe.
    # For the Neumann faces we eliminate the asymetic part this does in fact
    # lead to an inconsistency.
    _eliminate_ncasym_neumann(
        ncasym, subcell_topology, bound_exclusion, cell_node_blocks, nd
    )

    # The final expression of Hook's law will involve deformation gradients
    # on one side of the faces only; eliminate the other one.
    # Note that this must be done before we can pair forces from the two
    # sides of the faces.
    hook = __unique_hooks_law(ncsym_all, ncasym, subcell_topology, nd)

    # For the Robin boundary conditions we need to pair the forces with the
    # displacement.
    # The contribution of the displacement at the Robin boundary is
    # rob_grad * G + rob_cell * u (this is the displacement at the boundary scaled
    # with the Robin weight times the area of the faces),
    # where G are the gradients and u the cell center displacement. The Robin
    # condtion is then ncsym_rob * G + rob_grad * G + rob_cell * u
    ncsym_full = subcell_topology.pair_over_subfaces_nd(ncsym_all + ncasym)
    del ncasym
    ncsym_rob = bound_exclusion.keep_robin(ncsym_full)
    ncsym_neu = bound_exclusion.keep_neumann(ncsym_full)

    # Book keeping
    num_sub_cells = cell_node_blocks[0].size
    rob_grad, rob_cell = __get_displacement_submatrices_rob(
        g, subcell_topology, eta, num_sub_cells, bound_exclusion
    )

    # Pair the forces from each side.
    # ncsym * G is in fact (due to pair_over_subfaces)
    # ncsym_L * G_L + ncsym_R * G_R for the left and right faces.
    # We are here using ncsym_all and not the full tensor
    # ncsym_full = ncsym_all + ncasym. This is because
    # ncasym_L * G_L + ncasym_R * G_R = 0 due to symmetry.
    ncsym = subcell_topology.pair_over_subfaces_nd(ncsym_all)
    del ncsym_all
    # Boundary conditions are taken hand of in ncsym_rob, ncsym_neu or as Dirichlet.
    ncsym = bound_exclusion.exclude_boundary(ncsym)

    # The contribution of cell center displacement to stress continuity.
    # This is just zero (T_L + T_R = 0).
    num_subfno = subcell_topology.subfno.max() + 1
    hook_cell = sps.coo_matrix(
        (np.zeros(1), (np.zeros(1), np.zeros(1))),
        shape=(num_subfno * nd, (np.max(subcell_topology.cno) + 1) * nd),
    ).tocsr()
    # Here you have to be carefull if you ever change hook_cell to something else than
    # 0. Because we have pulled the Neumann conditions out of the stress condition
    # the following would give an index error. Instead you would have to make a
    # hook_cell_neu equal the number neumann_sub_faces, and a hook_cell_int equal the number
    # of internal sub_faces and use .keep_neu and .exclude_bnd. But since this is all zeros,
    # thi indexing does not matter.
    hook_cell = bound_exclusion.exclude_robin_dirichlet(hook_cell)

    # Matrices to enforce displacement continuity
    d_cont_grad, d_cont_cell = __get_displacement_submatrices(
        g, subcell_topology, eta, num_sub_cells, bound_exclusion
    )

    grad_eqs = sps.vstack([ncsym, ncsym_neu, ncsym_rob + rob_grad, d_cont_grad])

    del ncsym, d_cont_grad, ncsym_rob, rob_grad, ncsym_neu
    igrad = _inverse_gradient(
        grad_eqs,
        sub_cell_index,
        cell_node_blocks,
        subcell_topology.nno_unique,
        bound_exclusion,
        nd,
        inverter,
    )

    # Right hand side for cell center variables
    rhs_cells = -sps.vstack([hook_cell, rob_cell, d_cont_cell])
    return hook, igrad, rhs_cells, cell_node_blocks, hook_normal


def reconstruct_displacement(g, subcell_topology, eta=None):
    """
    Function for reconstructing the displacement at the half faces given the
    local gradients. For a subcell Ks associated with cell K and node s, the
    displacement at a point x is given by
    U_Ks + G_Ks (x - x_k),
    x_K is the cell center of cell k. The point at which we evaluate the displacement
    is given by eta, which is equivalent to the continuity points in mpsa.
    For an internal subface we will obtain two values for the displacement,
    one for each of the cells associated with the subface. The displacement given
    here is the average of the two. Note that at the continuity points the two
    displacements will by construction be equal.

    Parameters:
    Parameters:
        g: Grid
        subcell_topology: Wrapper class for numbering of subcell faces, cells
            etc.
        eta (float or ndarray, range=[0,1)): Optional. Parameter determining the point
            at which the displacement is evaluated. If eta is a nd-array it should be on
            the size of subcell_topology.num_subfno. If eta is not given the method will
            call fvutils.determine_eta(g) to set it.
    Returns:
        scipy.sparse.csr_matrix (g.dim*num_sub_faces, g.dim*num_cells):
            displacement reconstruction for the displacement at the half faces. This is
            the contribution from the cell-center displacements.
            NOTE: The half-face displacements are ordered sub-face_wise
            (U_x_0, U_x_1, ..., U_x_n, U_y0, U_y1, ...)
        scipy.sparse.csr_matrix (g.dim*num_sub_faces, g.dim*num_faces):
            displacement reconstruction for the displacement at the half faces.
            This is the contribution from the boundary conditions.
            NOTE: The half-face displacements are ordered sub_face wise
            (U_x_0, U_x_1, ..., U_x_n, U_y0, U_y1, ...)
    """
    if eta is None:
        eta = pp.fvutils.determine_eta(g)

    # Calculate the distance from the cell centers to continuity points
    D_g = pp.fvutils.compute_dist_face_cell(
        g, subcell_topology, eta, return_paired=False
    )
    # We here average the contribution on internal sub-faces.
    # If you want to get out both displacements on a sub-face your can remove
    # the averaging.
    _, IC, counts = np.unique(
        subcell_topology.subfno, return_inverse=True, return_counts=True
    )

    avg_over_subfaces = sps.coo_matrix(
        (1 / counts[IC], (subcell_topology.subfno, subcell_topology.subhfno))
    )
    D_g = avg_over_subfaces * D_g
    # expand indices to x-y-z
    D_g = sps.kron(sps.eye(g.dim), D_g)
    D_g = D_g.tocsr()

    # Get a mapping from cell centers to half-faces
    D_c = sps.coo_matrix(
        (1 / counts[IC], (subcell_topology.subfno, subcell_topology.cno))
    ).tocsr()
    # Expand indices to x-y-z
    D_c = sps.kron(sps.eye(g.dim), D_c)
    D_c = D_c.tocsc()
    # book keeping
    cell_node_blocks, _ = pp.utils.matrix_compression.rlencode(
        np.vstack((subcell_topology.cno, subcell_topology.nno))
    )
    num_sub_cells = cell_node_blocks[0].size
    # The column ordering of the displacement equilibrium equations are
    # formed as a Kronecker product of scalar equations. Bring them to the
    # same form as that applied in the force balance equations
    dist_grad, cell_centers = __rearange_columns_displacement_eqs(
        D_g, D_c, num_sub_cells, g.dim
    )
    # The row ordering is now first variable x of all subfaces then
    # variable y of all subfaces, etc. Change the ordering to first all variables
    # of first cell, then all variables of second cell, etc.
    P = row_major_to_col_major(cell_centers.shape, g.dim, 0)
    return P * dist_grad, P * cell_centers


# -----------------------------------------------------------------------------
#
# Below here are helper functions, which tend to be less than well documented.
#
# -----------------------------------------------------------------------------


def _estimate_peak_memory_mpsa(g):
    """ Rough estimate of peak memory need for mpsa discretization.
    """
    nd = g.dim
    num_cell_nodes = g.cell_nodes().sum(axis=1).A

    # Number of unknowns around a vertex: nd^2 per cell that share the vertex
    # for pressure gradients, and one per cell (cell center pressure)
    num_grad_unknowns = nd ** 2 * num_cell_nodes

    # The most expensive field is the storage of igrad, which is block diagonal
    # with num_grad_unknowns sized blocks. The number of elements is the square
    # of the local system size. The factor 2 accounts for matrix storage in
    # sparse format (rows and data; ignore columns since this is in compressed
    # format)
    igrad_size = np.power(num_grad_unknowns, 2).sum() * 2

    # The discretization of Hook's law will require nd^2 (that is, a gradient)
    # per sub-face per dimension
    num_sub_face = g.face_nodes.sum()
    hook_size = nd * num_sub_face * nd ** 2

    # Balancing of stresses will require 2*nd**2 (gradient on both sides)
    # fields per sub-face per dimension
    nk_grad_size = 2 * nd * num_sub_face * nd ** 2
    # Similarly, pressure continuity requires 2 * (nd+1) (gradient on both
    # sides, and cell center pressures) numbers
    pr_cont_size = 2 * (nd ** 2 + 1) * num_sub_face * nd

    total_size = igrad_size + hook_size + nk_grad_size + pr_cont_size

    # Not covered yet is various fields on subcell topology, mapping matrices
    # between local and block ordering etc.
    return total_size


def __get_displacement_submatrices(
    g, subcell_topology, eta, num_sub_cells, bound_exclusion
):
    nd = g.dim
    # Distance from cell centers to face centers, this will be the
    # contribution from gradient unknown to equations for displacement
    # continuity
    d_cont_grad = pp.fvutils.compute_dist_face_cell(g, subcell_topology, eta)

    # For force balance, displacements and stresses on the two sides of the
    # matrices must be paired
    d_cont_grad = sps.kron(sps.eye(nd), d_cont_grad)

    # Contribution from cell center potentials to local systems
    d_cont_cell = __cell_variable_contribution(g, subcell_topology)

    # Expand equations for displacement balance, and eliminate rows
    # associated with neumann boundary conditions
    d_cont_grad = bound_exclusion.exclude_neumann_robin(d_cont_grad)
    d_cont_cell = bound_exclusion.exclude_neumann_robin(d_cont_cell)

    # The column ordering of the displacement equilibrium equations are
    # formed as a Kronecker product of scalar equations. Bring them to the
    # same form as that applied in the force balance equations
    d_cont_grad, d_cont_cell = __rearange_columns_displacement_eqs(
        d_cont_grad, d_cont_cell, num_sub_cells, nd
    )

    return d_cont_grad, d_cont_cell


def __get_displacement_submatrices_rob(
    g, subcell_topology, eta, num_sub_cells, bound_exclusion
):
    nd = g.dim
    # Distance from cell centers to face centers, this will be the
    # contribution from gradient unknown to equations for displacement
    # at the boundary
    rob_grad = pp.fvutils.compute_dist_face_cell(g, subcell_topology, eta)

    # For the Robin condition the distance from the cell centers to face centers
    # will be the contribution from the gradients. We integrate over the subface
    # and multiply by the area
    num_nodes = np.diff(g.face_nodes.indptr)
    sgn = g.cell_faces[subcell_topology.fno_unique, subcell_topology.cno_unique].A
    scaled_sgn = (
        sgn[0]
        * g.face_areas[subcell_topology.fno_unique]
        / num_nodes[subcell_topology.fno_unique]
    )
    # pair_over_subfaces flips the sign so we flip it back
    rob_grad = sps.kron(sps.eye(nd), sps.diags(scaled_sgn) * rob_grad)
    # Contribution from cell center potentials to local systems
    rob_cell = sps.coo_matrix(
        (
            g.face_areas[subcell_topology.fno] / num_nodes[subcell_topology.fno],
            (subcell_topology.subfno, subcell_topology.cno),
        )
    ).tocsr()
    rob_cell = sps.kron(sps.eye(nd), rob_cell)

    # First do a basis transformation
    rob_grad = bound_exclusion.basis_matrix * rob_grad
    rob_cell = bound_exclusion.basis_matrix * rob_cell
    # And apply the robin weight in the rotated basis
    rob_grad = bound_exclusion.robin_weight * rob_grad
    rob_cell = bound_exclusion.robin_weight * rob_cell
    # Expand equations for displacement balance, and keep rows
    # associated with neumann boundary conditions. Remember we have already
    # rotated the basis above
    rob_grad = bound_exclusion.keep_robin(rob_grad, transform=False)
    rob_cell = bound_exclusion.keep_robin(rob_cell, transform=False)

    # The column ordering of the displacement equilibrium equations are
    # formed as a Kronecker product of scalar equations. Bring them to the
    # same form as that applied in the force balance equations
    rob_grad, rob_cell = __rearange_columns_displacement_eqs(
        rob_grad, rob_cell, num_sub_cells, nd
    )
    return rob_grad, rob_cell


def _split_stiffness_matrix(constit):
    """
    Split the stiffness matrix into symmetric and asymetric part

    Parameters
    ----------
    constit stiffness tensor

    Returns
    -------
    csym part of stiffness tensor that enters the local calculation
    casym part of stiffness matrix not included in local calculation
    """
    dim = np.sqrt(constit.values.shape[0])

    # We do not know how constit is used outside the discretization,
    # so create deep copies to avoid overwriting. Not really sure if this is
    # necessary
    csym = 0 * constit.copy().values
    casym = constit.copy().values

    # The copy constructor for the stiffness matrix will represent all
    # dimensions as 3d. If dim==2, delete the redundant rows and columns
    if dim == 2 and csym.shape[0] == 9:
        csym = np.delete(csym, (2, 5, 6, 7, 8), axis=0)
        csym = np.delete(csym, (2, 5, 6, 7, 8), axis=1)
        casym = np.delete(casym, (2, 5, 6, 7, 8), axis=0)
        casym = np.delete(casym, (2, 5, 6, 7, 8), axis=1)

    # The splitting is hard coded based on the ordering of elements in the
    # stiffness matrix
    if dim == 2:
        csym[0, 0] = casym[0, 0]
        csym[1, 1] = casym[1, 1]
        csym[2, 2] = casym[2, 2]
        csym[3, 0] = casym[3, 0]
        csym[0, 3] = casym[0, 3]
        csym[3, 3] = casym[3, 3]
    else:  # dim == 3
        csym[0, 0] = casym[0, 0]
        csym[1, 1] = casym[1, 1]
        csym[2, 2] = casym[2, 2]
        csym[3, 3] = casym[3, 3]
        csym[4, 4] = casym[4, 4]
        csym[5, 5] = casym[5, 5]
        csym[6, 6] = casym[6, 6]
        csym[7, 7] = casym[7, 7]
        csym[8, 8] = casym[8, 8]

        csym[4, 0] = casym[4, 0]
        csym[8, 0] = casym[8, 0]
        csym[0, 4] = casym[0, 4]
        csym[8, 4] = casym[8, 4]
        csym[0, 8] = casym[0, 8]
        csym[4, 8] = casym[4, 8]
    # The asymmetric part is whatever is not in the symmetric part
    casym -= csym
    return csym, casym


def _tensor_vector_prod(g, constit, subcell_topology):
    """ Compute product between stiffness tensor and face normals.

    The method splits the stiffness matrix into a symmetric and asymmetric
    part, and computes the products with normal vectors for each. The method
    also provides a unique identification of sub-cells (in the form of pairs of
    cells and nodes), and a global numbering of subcell gradients.

    Parameters:
        g: grid
        constit: Stiffness matrix, in the form of a fourth order tensor.
        subcell_topology: Numberings of subcell quantities etc.

    Returns:
        ncsym, ncasym: Product with face normals for symmetric and asymmetric
            part of stiffness tensors. On the subcell level. In effect, these
            will be stresses on subfaces, as functions of the subcell gradients
            (to be computed somewhere else). The rows first represent stresses
            in the x-direction for all faces, then y direction etc.
        cell_nodes_blocks: Unique pairing of cell and node numbers for
            subcells. First row: Cell numbers, second node numbers. np.ndarray.
        grad_ind: Numbering scheme for subcell gradients - gives a global
            numbering for the gradients. One column per subcell, the rows gives
            the index for the individual components of the gradients.

    """

    # Stack cells and nodes, and remove duplicate rows. Since subcell_mapping
    # defines cno and nno (and others) working cell-wise, this will
    # correspond to a unique rows (Matlab-style) from what I understand.
    # This also means that the pairs in cell_node_blocks uniquely defines
    # subcells, and can be used to index gradients etc.
    cell_node_blocks, blocksz = pp.utils.matrix_compression.rlencode(
        np.vstack((subcell_topology.cno, subcell_topology.nno))
    )

    nd = g.dim

    # Duplicates in [cno, nno] corresponds to different faces meeting at the
    # same node. There should be exactly nd of these. This test will fail
    # for pyramids in 3D
    if not np.all(blocksz == nd):
        raise AssertionError()

    # Define row and column indices to be used for normal vector matrix
    # Rows are based on sub-face numbers.
    # Columns have nd elements for each sub-cell (to store a vector) and
    # is adjusted according to block sizes
    _, cn = np.meshgrid(subcell_topology.subhfno, np.arange(nd))
    sum_blocksz = np.cumsum(blocksz)
    cn += pp.utils.matrix_compression.rldecode(sum_blocksz - blocksz[0], blocksz)
    ind_ptr_n = np.hstack((np.arange(0, cn.size, nd), cn.size))

    # Distribute faces equally on the sub-faces, and store in a matrix
    num_nodes = np.diff(g.face_nodes.indptr)
    normals = g.face_normals[:, subcell_topology.fno] / num_nodes[subcell_topology.fno]
    normals_mat = sps.csr_matrix((normals.ravel("F"), cn.ravel("F"), ind_ptr_n))

    # Then row and columns for stiffness matrix. There are nd^2 elements in
    # the gradient operator, and so the structure is somewhat different from
    # the normal vectors
    _, cc = np.meshgrid(subcell_topology.subhfno, np.arange(nd ** 2))
    sum_blocksz = np.cumsum(blocksz ** 2)
    cc += pp.utils.matrix_compression.rldecode(sum_blocksz - blocksz[0] ** 2, blocksz)
    ind_ptr_c = np.hstack((np.arange(0, cc.size, nd ** 2), cc.size))

    # Splitt stiffness matrix into symmetric and anti-symmatric part
    sym_tensor, asym_tensor = _split_stiffness_matrix(constit)

    # Getting the right elements out of the constitutive laws was a bit
    # tricky, but the following code turned out to do the trick
    sym_tensor_swp = np.swapaxes(sym_tensor, 2, 0)
    asym_tensor_swp = np.swapaxes(asym_tensor, 2, 0)

    # The first dimension in csym and casym represent the contribution from
    # all dimensions to the stress in one dimension (in 2D, csym[0:2,:,
    # :] together gives stress in the x-direction etc.
    # Define index vector to access the right rows
    rind = np.arange(nd)

    # Empty matrices to initialize matrix-tensor products. Will be expanded
    # as we move on
    zr = np.zeros(0)
    ncsym = sps.coo_matrix((zr, (zr, zr)), shape=(0, cc.max() + 1)).tocsr()
    ncasym = sps.coo_matrix((zr, (zr, zr)), shape=(0, cc.max() + 1)).tocsr()

    # For the asymmetric part of the tensor, we will apply volume averaging.
    # Associate a volume with each sub-cell, and a node-volume as the sum of
    # all surrounding sub-cells
    num_cell_nodes = g.num_cell_nodes()
    cell_vol = g.cell_volumes / num_cell_nodes
    node_vol = (
        np.bincount(subcell_topology.nno, weights=cell_vol[subcell_topology.cno])
        / g.dim
    )

    num_elem = cell_node_blocks.shape[1]
    map_mat = sps.coo_matrix(
        (np.ones(num_elem), (np.arange(num_elem), cell_node_blocks[1]))
    )
    weight_mat = sps.coo_matrix(
        (
            cell_vol[cell_node_blocks[0]] / node_vol[cell_node_blocks[1]],
            (cell_node_blocks[1], np.arange(num_elem)),
        )
    )
    # Operator for carying out the average
    average = sps.kron(map_mat * weight_mat, sps.identity(nd)).tocsr()

    for iter1 in range(nd):
        # Pick out part of Hook's law associated with this dimension
        # The code here looks nasty, it should be possible to get the right
        # format of the submatrices in a simpler way, but I couldn't do it.
        sym_dim = np.hstack(sym_tensor_swp[:, :, rind]).transpose()
        asym_dim = np.hstack(asym_tensor_swp[:, :, rind]).transpose()

        # Distribute (relevant parts of) Hook's law on subcells
        # This will be nd rows, thus cell ci is associated with indices
        # ci*nd+np.arange(nd)
        sub_cell_ind = pp.fvutils.expand_indices_nd(cell_node_blocks[0], nd)
        sym_vals = sym_dim[sub_cell_ind]
        asym_vals = asym_dim[sub_cell_ind]

        # Represent this part of the stiffness matrix in matrix form
        csym_mat = sps.csr_matrix((sym_vals.ravel("C"), cc.ravel("F"), ind_ptr_c))
        casym_mat = sps.csr_matrix((asym_vals.ravel("C"), cc.ravel("F"), ind_ptr_c))

        # Compute average around vertexes
        casym_mat = average * casym_mat

        # Compute products of normal vectors and stiffness tensors,
        # and stack dimensions vertically
        ncsym = sps.vstack((ncsym, normals_mat * csym_mat))
        ncasym = sps.vstack((ncasym, normals_mat * casym_mat))

        # Increase index vector, so that we get rows contributing to forces
        # in the next dimension
        rind += nd

    grad_ind = cc[:, ::nd]

    return ncsym, ncasym, cell_node_blocks, grad_ind


def _inverse_gradient(
    grad_eqs,
    sub_cell_index,
    cell_node_blocks,
    nno_unique,
    bound_exclusion,
    nd,
    inverter,
):
    # Mappings to convert linear system to block diagonal form
    rows2blk_diag, cols2blk_diag, size_of_blocks = _block_diagonal_structure(
        sub_cell_index, cell_node_blocks, nno_unique, bound_exclusion, nd
    )

    grad = rows2blk_diag * grad_eqs * cols2blk_diag
    # Compute inverse gradient operator, and map back again
    igrad = (
        cols2blk_diag
        * pp.fvutils.invert_diagonal_blocks(grad, size_of_blocks, method=inverter)
        * rows2blk_diag
    )
    print("max igrad: ", np.max(np.abs(igrad)))
    return igrad


def _block_diagonal_structure(
    sub_cell_index, cell_node_blocks, nno, bound_exclusion, nd
):
    """
    Define matrices to turn linear system into block-diagonal form.

    Parameters
    ----------
    sub_cell_index
    cell_node_blocks: pairs of cell and node pairs, which defines sub-cells
    nno node numbers associated with balance equations
    exclude_dirichlet mapping to remove rows associated with stress boundary
    exclude_neumann mapping to remove rows associated with displacement boundary

    Returns
    -------
    rows2blk_diag transform rows of linear system to block-diagonal form
    cols2blk_diag transform columns of linear system to block-diagonal form
    size_of_blocks number of equations in each block
    """

    # Stack node numbers of equations on top of each other, and sort them to
    # get block-structure. First eliminate node numbers at the boundary, where
    # the equations are either of flux or pressure continuity (not both)

    nno = np.tile(nno, nd)
    # The node numbers do not have a basis, so no transformation here. We just
    # want to pick out the correct node numbers for the correct equations.
    nno_stress = bound_exclusion.exclude_boundary(nno, transform=False)
    nno_displacement = bound_exclusion.exclude_neumann_robin(nno, transform=False)
    nno_neu = bound_exclusion.keep_neumann(nno, transform=False)
    nno_rob = bound_exclusion.keep_robin(nno, transform=False)
    node_occ = np.hstack((nno_stress, nno_neu, nno_rob, nno_displacement))

    sorted_ind = np.argsort(node_occ, kind="mergesort")
    rows2blk_diag = sps.coo_matrix(
        (np.ones(sorted_ind.size), (np.arange(sorted_ind.size), sorted_ind))
    ).tocsr()
    # Size of block systems
    sorted_nodes_rows = node_occ[sorted_ind]
    size_of_blocks = np.bincount(sorted_nodes_rows.astype("int64"))

    # cell_node_blocks[1] contains the node numbers associated with each
    # sub-cell gradient (and so column of the local linear systems). A sort
    # of these will give a block-diagonal structure
    sorted_nodes_cols = np.argsort(cell_node_blocks[1], kind="mergesort")
    subcind_nodes = sub_cell_index[::, sorted_nodes_cols].ravel("F")
    cols2blk_diag = sps.coo_matrix(
        (np.ones(sub_cell_index.size), (subcind_nodes, np.arange(sub_cell_index.size)))
    ).tocsr()
    return rows2blk_diag, cols2blk_diag, size_of_blocks


def create_bound_rhs(bound, bound_exclusion, subcell_topology, g, subface_rhs):
    """
    Define rhs matrix to get basis functions for boundary
    conditions assigned face-wise

    Parameters
    ----------
    bound
    bound_exclusion
    fno
    sgn : +-1, defining here and there of the faces
    g : grid
    num_stress : number of equations for flux continuity
    num_displ: number of equations for pressure continuity

    Returns
    -------
    rhs_bound: Matrix that can be multiplied with inverse block matrix to get
               basis functions for boundary values
    """
    nd = g.dim

    num_stress = bound_exclusion.exclude_bnd.shape[0]
    num_displ = bound_exclusion.exclude_neu_rob.shape[0]

    num_rob = bound_exclusion.keep_rob.shape[0]
    num_neu = bound_exclusion.keep_neu.shape[0]

    fno = subcell_topology.fno_unique
    subfno = subcell_topology.subfno_unique
    sgn = g.cell_faces[
        subcell_topology.fno_unique, subcell_topology.cno_unique
    ].A.ravel("F")

    num_dir = np.sum(bound.is_dir)
    if not num_rob == np.sum(bound.is_rob):
        raise AssertionError()
    if not num_neu == np.sum(bound.is_neu):
        raise AssertionError()

    num_bound = num_neu + num_dir + num_rob

    # Obtain the face number for each coordinate
    subfno_nd = np.tile(subfno, (nd, 1)) * nd + np.atleast_2d(np.arange(0, nd)).T

    # expand the indices
    # Define right hand side for Neumann boundary conditions
    # First row indices in rhs matrix
    # Pick out the subface indices
    # The boundary conditions should be given in the given basis, therefore no transformation
    subfno_neu = bound_exclusion.keep_neumann(
        subfno_nd.ravel("C"), transform=False
    ).ravel("F")
    # Pick out the Neumann boundary
    is_neu_nd = (
        bound_exclusion.keep_neumann(bound.is_neu.ravel("C"), transform=False)
        .ravel("F")
        .astype(np.bool)
    )

    neu_ind = np.argsort(subfno_neu)
    neu_ind = neu_ind[is_neu_nd[neu_ind]]

    # Robin, same procedure
    subfno_rob = bound_exclusion.keep_robin(
        subfno_nd.ravel("C"), transform=False
    ).ravel("F")

    is_rob_nd = (
        bound_exclusion.keep_robin(bound.is_rob.ravel("C"), transform=False)
        .ravel("F")
        .astype(np.bool)
    )

    rob_ind = np.argsort(subfno_rob)
    rob_ind = rob_ind[is_rob_nd[rob_ind]]

    # Dirichlet, same procedure
    # remove neumann and robin subfno
    subfno_dir = bound_exclusion.exclude_neumann_robin(
        subfno_nd.ravel("C"), transform=False
    ).ravel("F")
    is_dir_nd = (
        bound_exclusion.exclude_neumann_robin(bound.is_dir.ravel("C"), transform=False)
        .ravel("F")
        .astype(np.bool)
    )

    dir_ind = np.argsort(subfno_dir)
    dir_ind = dir_ind[is_dir_nd[dir_ind]]

    # We also need to account for all half faces, that is, do not exclude
    # Dirichlet and Neumann boundaries. This is the global indexing.
    is_neu_all = bound.is_neu.ravel("C")
    neu_ind_all = np.argwhere(
        np.reshape(is_neu_all, (nd, -1), order="C").ravel("F")
    ).ravel("F")
    is_dir_all = bound.is_dir.ravel("C")
    dir_ind_all = np.argwhere(
        np.reshape(is_dir_all, (nd, -1), order="C").ravel("F")
    ).ravel("F")

    is_rob_all = bound.is_rob.ravel("C")
    rob_ind_all = np.argwhere(
        np.reshape(is_rob_all, (nd, -1), order="C").ravel("F")
    ).ravel("F")

    # We now merge the neuman and robin indices since they are treated equivalent.
    # Remember that the first set of local equations are the stress equilibrium for
    # the internall faces. The number of internal stresses therefore has to
    # be added to the Neumann and Robin indices
    if rob_ind.size == 0:
        neu_rob_ind = neu_ind + num_stress
    elif neu_ind.size == 0:
        neu_rob_ind = rob_ind + num_stress
    else:
        neu_rob_ind = np.hstack((neu_ind + num_stress, rob_ind + num_stress + num_neu))

    neu_rob_ind_all = np.hstack((neu_ind_all, rob_ind_all))

    # stack together
    bnd_ind = np.hstack((neu_rob_ind_all, dir_ind_all))

    # Some care is needed to compute coefficients in Neumann matrix: sgn is
    # already defined according to the subcell topology [fno], while areas
    # must be drawn from the grid structure, and thus go through fno
    fno_ext = np.tile(fno, nd)
    num_face_nodes = g.face_nodes.sum(axis=0).A.ravel("F")

    # Coefficients in the matrix. For the Neumann boundary components we set the
    # value as seen from the outside of the domain. Note that they do not
    # have to do
    # so, and we will flip the sign later. This means that a stress [1,1] on a
    # boundary face pushes(or pulls) the face to the top right corner.
    # Note:
    if subface_rhs:
        # In this case we set the rhs for the sub-faces. Note that the rhs values
        # should be integrated over the subfaces, that is
        # stress_neumann *\cdot * normal * subface_area
        neu_val = 1 * np.ones(neu_rob_ind_all.size)
    else:
        # In this case we set the value at a face, thus, we need to distribute the
        #  face values to the subfaces. We do this by an area-weighted average. Note
        # that the rhs values should in this case be integrated over the faces, that is:
        # stress_neumann *\cdot * normal * face_area
        neu_val = 1 / num_face_nodes[fno_ext[neu_rob_ind_all]]

    # The columns will be 0:neu_rob_ind.size
    if neu_rob_ind.size > 0:
        neu_cell = sps.coo_matrix(
            (neu_val.ravel("F"), (neu_rob_ind, np.arange(neu_rob_ind.size))),
            shape=(num_stress + num_neu + num_rob, num_bound),
        ).tocsr()
    else:
        # Special handling when no elements are found. Not sure if this is
        # necessary, or if it is me being stupid
        neu_cell = sps.coo_matrix((num_stress + num_rob, num_bound)).tocsr()

    # For Dirichlet, the coefficients in the matrix should be duplicated the same way as
    # the row indices, but with no increment
    sgn_nd = np.tile(sgn, (nd, 1)).ravel("F")
    dir_val = sgn_nd[dir_ind_all]
    del sgn_nd
    # Column numbering starts right after the last Neumann column. dir_val
    # is ordered [u_x_1, u_y_1, u_x_2, u_y_2, ...], and dir_ind shuffles this
    # ordering. The final matrix will first have the x-coponent of the displacement
    # for each face, then the y-component, etc.
    if dir_ind.size > 0:
        dir_cell = sps.coo_matrix(
            (dir_val, (dir_ind, num_neu + num_rob + np.arange(dir_ind.size))),
            shape=(num_displ, num_bound),
        ).tocsr()
    else:
        # Special handling when no elements are found. Not sure if this is
        # necessary, or if it is me being stupid
        dir_cell = sps.coo_matrix((num_displ, num_bound)).tocsr()

    num_subfno = np.max(subfno) + 1

    # The columns in neu_cell, dir_cell are ordered from 0 to num_bound-1.
    # Map these to all half-face indices
    bnd_2_all_hf = sps.coo_matrix(
        (np.ones(num_bound), (np.arange(num_bound), bnd_ind)),
        shape=(num_bound, num_subfno * nd),
    )

    # the rows of rhs_bound will be ordered with first the x-component of all
    # neumann faces, then the y-component of all neumann faces, then the
    # z-component of all neumann faces. Then we will have the equivalent for
    # the dirichlet faces.

    rhs_bound = sps.vstack([neu_cell, dir_cell]) * bnd_2_all_hf

    return rhs_bound


def __unique_hooks_law(csym, casym, subcell_topology, nd):
    """
    Go from products of normal vectors with stiffness matrices (symmetric
    and asymmetric), covering both sides of faces, to a discrete Hook's law,
    that, when multiplied with sub-cell gradients, will give face stresses

    Parameters
    ----------
    csym
    casym
    unique_sub_fno
    subfno
    nd

    Returns
    -------
    hook (sps.csr) nd * (nsubfno, ncells)
    """
    # unique_sub_fno covers scalar equations only. Extend indices to cover
    # multiple dimensions
    num_eqs = csym.shape[0] / nd
    ind_single = np.tile(subcell_topology.unique_subfno, (nd, 1))
    increments = np.arange(nd) * num_eqs
    ind_all = np.reshape(ind_single + increments[:, np.newaxis], -1)

    # Unique part of symmetric and asymmetric products
    hook_sym = csym[ind_all, ::]
    hook_asym = casym[ind_all, ::]

    # Hook's law, as it comes out of the normal-vector * stiffness matrix is
    # sorted with x-component balances first, then y-, etc. Sort this to a
    # face-wise ordering
    comp2face_ind = np.argsort(
        np.tile(subcell_topology.subfno_unique, nd), kind="mergesort"
    )
    comp2face = sps.coo_matrix(
        (np.ones(comp2face_ind.size), (np.arange(comp2face_ind.size), comp2face_ind)),
        shape=(comp2face_ind.size, comp2face_ind.size),
    )
    hook = comp2face * (hook_sym + hook_asym)

    return hook


def __cell_variable_contribution(g, subcell_topology):
    """
    Construct contribution from cell center variables to local systems.
    For stress equations, these are zero, while for cell centers it is +- 1
    Parameters
    ----------
    g
    fno
    cno
    subfno

    Returns
    -------

    """
    nd = g.dim
    sgn = g.cell_faces[subcell_topology.fno, subcell_topology.cno].A

    # Contribution from cell center potentials to local systems
    # For pressure continuity, +-1
    d_cont_cell = sps.coo_matrix(
        (sgn[0], (subcell_topology.subfno, subcell_topology.cno))
    ).tocsr()
    d_cont_cell = sps.kron(sps.eye(nd), d_cont_cell)
    # Zero contribution to stress continuity

    return d_cont_cell


def __rearange_columns_displacement_eqs(d_cont_grad, d_cont_cell, num_sub_cells, nd):
    """ Transform columns of displacement balance from increasing cell
    ordering (first x-variables of all cells, then y) to increasing
    variables (first all variables of the first cells, then...)

    Parameters
    ----------
    d_cont_grad
    d_cont_cell
    num_sub_cells
    nd
    col            If true rearange columns. Else: rearange rows
    Returns
    -------

    """
    # Repeat sub-cell indices nd times. Fortran ordering (column major)
    # gives same ordering of indices as used for the scalar equation (where
    # there are nd gradient variables for each sub-cell), and thus the
    # format of each block in d_cont_grad
    rep_ci_single_blk = np.tile(np.arange(num_sub_cells), (nd, 1)).reshape(
        -1, order="F"
    )
    # Then repeat the single-block indices nd times (corresponding to the
    # way d_cont_grad is constructed by Kronecker product), and find the
    # sorting indices
    d_cont_grad_map = np.argsort(np.tile(rep_ci_single_blk, nd), kind="mergesort")
    # Use sorting indices to bring d_cont_grad to the same order as that
    # used for the columns in the stress continuity equations
    d_cont_grad = d_cont_grad[:, d_cont_grad_map]
    # For the cell displacement variables, we only need a single expansion (
    # corresponding to the second step for the gradient unknowns)
    num_cells = d_cont_cell.shape[1] / nd
    d_cont_cell_map = np.argsort(np.tile(np.arange(num_cells), nd), kind="mergesort")
    d_cont_cell = d_cont_cell[:, d_cont_cell_map]
    return d_cont_grad, d_cont_cell


def row_major_to_col_major(shape, nd, axis):
    """ Transform columns of displacement balance from increasing cell
    ordering (first x-variables of all cells, then y) to increasing
    variables (first all variables of the first cells, then...)

    Parameters
    ----------
    d_cont_grad
    d_cont_cell
    num_sub_cells
    nd
    col            If true rearange columns. Else: rearange rows
    Returns
    -------

    """
    P = sps.diags(np.ones(shape[axis])).tocsr()
    num_var = shape[axis] / nd
    mapping = np.argsort(np.tile(np.arange(num_var), nd), kind="mergesort")
    if axis == 1:
        P = P[:, mapping]
    elif axis == 0:
        P = P[mapping, :]
    else:
        raise ValueError("axis must be 0 or 1")
    return P


def _neu_face_sgn(g, neu_ind):
    neu_sgn = (g.cell_faces[neu_ind, :]).data
    if not neu_sgn.size == neu_ind.size:
        raise AssertionError("A normal sign is only well defined for a boundary face")

    sort_id = np.argsort(g.cell_faces[neu_ind, :].indices)
    return neu_sgn[sort_id]


def _zero_neu_rows(g, stress, bound_stress, bnd):
    """
    We zero out all none-diagonal elements for the neumann boundary faces.
    """
    if bnd.bc_type == "scalar":
        neu_face_x = g.dim * np.ravel(np.argwhere(bnd.is_neu))
        if g.dim == 1:
            neu_face_ind = neu_face_x
        elif g.dim == 2:
            neu_face_y = neu_face_x + 1
            neu_face_ind = np.ravel((neu_face_x, neu_face_y), "F")
        elif g.dim == 3:
            neu_face_y = neu_face_x + 1
            neu_face_z = neu_face_x + 2
            neu_face_ind = np.ravel((neu_face_x, neu_face_y, neu_face_z), "F")
        else:
            raise ValueError("Only support for dimension 1, 2, or 3")
        num_neu = neu_face_ind.size

    elif bnd.bc_type == "vectorial":
        neu_face_x = g.dim * np.ravel(np.argwhere(bnd.is_neu[0, :]))
        neu_face_y = g.dim * np.ravel(np.argwhere(bnd.is_neu[1, :])) + 1
        neu_face_ind = np.sort(np.append(neu_face_x, [neu_face_y]))
        if g.dim == 2:
            pass
        elif g.dim == 3:
            neu_face_z = g.dim * np.ravel(np.argwhere(bnd.is_neu[2, :])) + 2
            neu_face_ind = np.sort(np.append(neu_face_ind, [neu_face_z]))
        else:
            raise ValueError("Only support for dimension 1, 2, or 3")
        num_neu = neu_face_ind.size

    if not num_neu:
        return stress, bound_stress

    # Frist we zero out the boundary stress. We keep the sign of the diagonal
    # element, however we discard its value (e.g. set it to +-1). The sign
    # should be negative if the nomral vector points outwards and positive if
    # the normal vector points inwards. I'm not sure if this is correct (that
    # is, zeroing out none-diagonal elements and putting the diagonal elements
    # to +-1), but it seems to give satisfactory results.
    sgn = np.sign(np.ravel(bound_stress[neu_face_ind, neu_face_ind]))
    # Set all neumann rows to zero
    bound_stress = pp.fvutils.zero_out_sparse_rows(bound_stress, neu_face_ind, sgn)
    # For the stress matrix we zero out any rows corresponding to the Neumann
    # boundary faces (these have been moved over to the bound_stress matrix).
    stress = pp.fvutils.zero_out_sparse_rows(stress, neu_face_ind)

    return stress, bound_stress


def _sign_matrix(g, faces):
    # We find the sign of the given faces
    IA = np.argsort(faces)
    IC = np.argsort(IA)

    fi, _, sgn_d = sps.find(g.cell_faces[faces[IA], :])
    I = np.argsort(fi)
    sgn_d = sgn_d[I]
    sgn_d = sgn_d[IC]
    sgn_d = np.ravel([sgn_d] * g.dim, "F")

    sgn = sps.diags(sgn_d, 0)

    return sgn


# Convenience method for duplicating a list, with a certain increment
def expand_ind(ind, dim, increment):
    # Duplicate rows
    ind_nd = np.tile(ind, (dim, 1))
    # Add same increment to each row (0*incr, 1*incr etc.).
    ind_incr = ind_nd + increment * np.array([np.arange(dim)]).transpose()
    # Back to row vector
    ind_new = ind_incr.reshape(-1, order="F")
    return ind_new


def _eliminate_ncasym_neumann(
    ncasym, subcell_topology, bound_exclusion, cell_node_blocks, nd
):
    """
    Eliminate the asymetric part of the stress tensor such that the local systems are
    invertible.
    """
    # We expand the node indices such that we get one indices for each vector equation.
    # The equations are ordered as first all x, then all y, and so on
    node_blocks_nd = np.tile(cell_node_blocks[1], (nd, 1))
    node_blocks_nd += subcell_topology.num_nodes * np.atleast_2d(np.arange(0, nd)).T
    nno_nd = np.tile(subcell_topology.nno_unique, (nd, 1))
    nno_nd += subcell_topology.num_nodes * np.atleast_2d(np.arange(0, nd)).T

    # Each local system is associated to a node. We count the number of subcells for
    # assoiated with each node.
    _, num_sub_cells = np.unique(node_blocks_nd.ravel("C"), return_counts=True)

    # Then we count the number how many Neumann subfaces there are for each node.
    nno_neu = bound_exclusion.keep_neumann(nno_nd.ravel("C"), transform=False)
    _, idx_neu, count_neu = np.unique(nno_neu, return_inverse=True, return_counts=True)

    # The local system is invertible if the number of sub_cells (remember there is one
    # gradient for each subcell) is larger than the number of Neumann sub_faces.
    # To obtain an invertible system we remove the asymetric part around these nodes.
    count_neu = bound_exclusion.keep_neu.T * count_neu[idx_neu]
    diff_count = num_sub_cells[nno_nd.ravel("C")] - count_neu
    remove_singular = np.argwhere((diff_count < 0)).ravel()

    # remove_singular gives the indices of the subfaces. We now obtain the indices
    # as given in ncasym,
    subfno_nd = np.tile(subcell_topology.unique_subfno, (nd, 1))
    subfno_nd += subcell_topology.fno.size * np.atleast_2d(np.arange(0, nd)).T
    dof_elim = subfno_nd.ravel("C")[remove_singular]
    # and eliminate the rows corresponding to these subfaces
    pp.utils.sparse_mat.zero_rows(ncasym, dof_elim)
    print("number of ncasym eliminated: ", np.sum(dof_elim.size))
    ## the following is some code to enforce symmetric G. Comment for now
    # # Find the equations for the x-values
    # x_row = np.arange(0, round(ncasym.shape[0]/nd))
    # # Only pick out the ones that have to many Neumann conditions
    # move_row = np.in1d(x_row, dof_elim)
    # Find the column index of entries
    # x_ind_s = ncasym.indptr[x_row[move_row]]
    # x_ind_e = ncasym.indptr[x_row[move_row] + 1]
    # x_pntr = pp.utils.mcolon.mcolon(x_ind_s, x_ind_e)
    # x_indices = ncasym.indices[x_pntr]
    # # Find the \partial_x u_y and \partial_x u_z values
    # xuy = np.mod(x_indices - 3, nd*nd) == 0
    # xuz = np.mod(x_indices - 6, nd*nd) == 0
    # # Move these to the \partial_y u_x and \partial_z u_x index
    # ncasym.indices[x_pntr[xuy]] -= 2
    # ncasym.indices[x_pntr[xuz]] -= 4
    #
    # # Similar for the y-coordinates
    # y_row = np.arange(round(ncasym.shape[0]/nd), round(2*ncasym.shape[0]/nd))
    # move_row = np.in1d(y_row, dof_elim)
    # y_ind_s = ncasym.indptr[y_row[move_row]]
    # y_ind_e = ncasym.indptr[y_row[move_row] + 1]
    # y_pntr = pp.utils.mcolon.mcolon(y_ind_s, y_ind_e)
    # y_indices = ncasym.indices[y_pntr]
    # yuz = np.mod(y_indices - 7, nd*nd) == 0

    # ncasym.indices[y_pntr[yuz]] -= 2<|MERGE_RESOLUTION|>--- conflicted
+++ resolved
@@ -17,11 +17,7 @@
 logger = logging.getLogger(__name__)
 
 
-<<<<<<< HEAD
-class Mpsa(pp.numerics.interface_laws.elliptic_discretization.EllipticDiscretization):
-=======
-class Mpsa(pp.numerics.mixed_dim.VectorEllipticDiscretization):
->>>>>>> d96c08d9
+class Mpsa(pp.numerics.interface_laws.elliptic_discretization.VectorEllipticDiscretization):
     def ndof(self, g):
         """
         Return the number of degrees of freedom associated to the method.
