--- conflicted
+++ resolved
@@ -1035,12 +1035,9 @@
     ncsym_rob = subcell_topology.pair_over_subfaces_nd(ncsym_all + ncasym)
     ncsym_neu = subcell_topology.pair_over_subfaces_nd(ncsym_all + ncasym)
     del ncasym
-<<<<<<< HEAD
-    ncsym_rob = bound_exclusion.keep_robin_nd(ncsym_rob)
-    ncsym_neu = bound_exclusion.keep_neumann_nd(ncsym_neu)
-=======
+
     ncsym_rob = bound_exclusion.keep_robin(ncsym_rob)
->>>>>>> 4b26c928
+    ncsym_neu = bound_exclusion.keep_neumann(ncsym_neu)
 
     if robin_weight is None:
         if ncsym_rob.shape[0] != 0:
@@ -1068,11 +1065,7 @@
     # ncsym_L * G_L + ncsym_R * G_R for the left and right faces.
     ncsym = subcell_topology.pair_over_subfaces_nd(ncsym_all)
     del ncsym_all
-<<<<<<< HEAD
-    ncsym = bound_exclusion.exclude_boundary_nd(ncsym)
-=======
-    ncsym = bound_exclusion.exclude_robin_dirichlet(ncsym)
->>>>>>> 4b26c928
+    ncsym = bound_exclusion.exclude_boundary(ncsym)
 
     num_subfno = subcell_topology.subfno.max() + 1
     hook_cell = sps.coo_matrix(
@@ -1522,43 +1515,17 @@
     # get block-structure. First eliminate node numbers at the boundary, where
     # the equations are either of flux or pressure continuity (not both)
 
-<<<<<<< HEAD
-    if bound_exclusion.bc_type == "scalar":
-        nno_stress = bound_exclusion.exclude_boundary(nno)
-        nno_displacement = bound_exclusion.exclude_neumann_robin(nno)
-        # we have now eliminated all nodes related to robin, we therefore add them
-        nno_neu = bound_exclusion.keep_neumann(nno)
-        nno_rob = bound_exclusion.keep_robin(nno)
-
-        node_occ = np.hstack(
-            (
-                np.tile(nno_stress, nd),
-                np.tile(nno_neu, nd),
-                np.tile(nno_rob, nd),
-                np.tile(nno_displacement, nd),
-            )
-        )
-
-    elif bound_exclusion.bc_type == "vectorial":
-        nno = np.tile(nno, nd)
-        # The node numbers do not have a basis, so no transformation here. We just
-        # want to pick out the correct node numbers for the correct equations.
-        nno_stress = bound_exclusion.exclude_boundary_nd(nno, transform=False)
-        nno_displacement = bound_exclusion.exclude_neumann_robin_nd(
-            nno, transform=False
-        )
-        nno_neu = bound_exclusion.keep_neumann_nd(nno, transform=False)
-        nno_rob = bound_exclusion.keep_robin_nd(nno, transform=False)
-        node_occ = np.hstack((nno_stress, nno_neu, nno_rob, nno_displacement))
-=======
+
     nno = np.tile(nno, nd)
     # The node numbers do not have a basis, so no transformation here. We just
     # want to pick out the correct node numbers for the correct equations.
-    nno_stress = bound_exclusion.exclude_robin_dirichlet(nno, transform=False)
-    nno_displacement = bound_exclusion.exclude_neumann_robin(nno, transform=False)
+    nno_stress = bound_exclusion.exclude_boundary(nno, transform=False)
+    nno_displacement = bound_exclusion.exclude_neumann_robin(
+        nno, transform=False
+    )
+    nno_neu = bound_exclusion.keep_neumann(nno, transform=False)
     nno_rob = bound_exclusion.keep_robin(nno, transform=False)
-    node_occ = np.hstack((nno_stress, nno_rob, nno_displacement))
->>>>>>> 4b26c928
+    node_occ = np.hstack((nno_stress, nno_neu, nno_rob, nno_displacement))
 
     sorted_ind = np.argsort(node_occ, kind="mergesort")
     rows2blk_diag = sps.coo_matrix(
@@ -1988,13 +1955,13 @@
     _, num_sub_cells = np.unique(node_blocks_nd.ravel("C"), return_counts=True)
 
     # Then we count the number how many Neumann subfaces there are for each node.
-    nno_neu = bound_exclusion.keep_neumann_nd(nno_nd.ravel("C"), transform=False)
+    nno_neu = bound_exclusion.keep_neumann(nno_nd.ravel("C"), transform=False)
     _, idx_neu, count_neu = np.unique(nno_neu, return_inverse=True, return_counts=True)
 
     # The local system is invertible if the number of sub_cells (remember there is one
     # gradient for each subcell) is larger than the number of Neumann sub_faces.
     # To obtain an invertible system we remove the asymetric part around these nodes.
-    count_neu = bound_exclusion.keep_neu_nd.T * count_neu[idx_neu]
+    count_neu = bound_exclusion.keep_neu.T * count_neu[idx_neu]
     diff_count = num_sub_cells[nno_nd.ravel("C")] - count_neu
     remove_singular = np.argwhere((diff_count < 0)).ravel()
 
