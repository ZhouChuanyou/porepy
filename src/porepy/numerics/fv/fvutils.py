"""
Various FV specific utility functions.
"""
<<<<<<< HEAD

from __future__ import division
=======
>>>>>>> b0f20cf8
import numpy as np
import scipy.sparse as sps
from typing import Tuple, Any, Generator, Dict, Optional

import porepy as pp
from porepy.utils import matrix_compression, mcolon
from porepy.grids.grid_bucket import GridBucket


class SubcellTopology(object):
    """
    Class to represent data of subcell topology (interaction regions) for
    mpsa/mpfa.

    Attributes:
        g - the grid

        Subcell topology, all cells seen apart:
        nno - node numbers
        fno - face numbers
        cno - cell numbers
        subfno - subface numbers. Has exactly two duplicates for internal faces
        subhfno - subface numbers. No duplicates
        num_cno - cno.max() + 1
        num_subfno - subfno.max() + 1

        Subcell topology, after cells sharing a face have been joined. Use
        terminology _unique, since subfno is unique after
        nno_unique - node numbers after pairing sub-faces
        fno_unique - face numbers after pairing sub-faces
        cno_unique - cell numbers after pairing sub-faces
        subfno_unique - subface numbers  after pairing sub-faces
        unique_subfno - index of those elements in subfno that are included
            in subfno_unique, that is subfno_unique = subfno[unique_subfno],
            and similarly cno_unique = cno[subfno_unique] etc.
        num_subfno_unique = subfno_unique.max() + 1

    """

    def __init__(self, g):
        """
        Constructor for subcell topology

        Parameters
        ----------
        g grid
        """
        self.g = g

        # Indices of neighboring faces and cells. The indices are sorted to
        # simplify later treatment
        g.cell_faces.sort_indices()
        face_ind, cell_ind = g.cell_faces.nonzero()

        # Number of faces per node
        num_face_nodes = np.diff(g.face_nodes.indptr)

        # Duplicate cell and face indices, so that they can be matched with
        # the nodes
        cells_duplicated = matrix_compression.rldecode(
            cell_ind, num_face_nodes[face_ind]
        )
        faces_duplicated = matrix_compression.rldecode(
            face_ind, num_face_nodes[face_ind]
        )
        M = sps.coo_matrix(
            (np.ones(face_ind.size), (face_ind, np.arange(face_ind.size))),
            shape=(face_ind.max() + 1, face_ind.size),
        )
        nodes_duplicated = g.face_nodes * M
        nodes_duplicated = nodes_duplicated.indices

        face_nodes_indptr = g.face_nodes.indptr
        face_nodes_indices = g.face_nodes.indices
        face_nodes_data = np.arange(face_nodes_indices.size) + 1
        sub_face_mat = sps.csc_matrix(
            (face_nodes_data, face_nodes_indices, face_nodes_indptr)
        )
        sub_faces = sub_face_mat * M
        sub_faces = sub_faces.data - 1

        # Sort data
        idx = np.lexsort(
            (sub_faces, faces_duplicated, nodes_duplicated, cells_duplicated)
        )
        self.nno = nodes_duplicated[idx]
        self.cno = cells_duplicated[idx]
        self.fno = faces_duplicated[idx]
        self.subfno = sub_faces[idx].astype(int)
        self.subhfno = np.arange(idx.size, dtype=">i4")
        self.num_subfno = self.subfno.max() + 1
        self.num_cno = self.cno.max() + 1
        self.num_nodes = self.nno.max() + 1

        # Make subface indices unique, that is, pair the indices from the two
        # adjacent cells
        _, unique_subfno = np.unique(self.subfno, return_index=True)

        # Reduce topology to one field per subface
        self.nno_unique = self.nno[unique_subfno]
        self.fno_unique = self.fno[unique_subfno]
        self.cno_unique = self.cno[unique_subfno]
        self.subfno_unique = self.subfno[unique_subfno]
        self.num_subfno_unique = self.subfno_unique.max() + 1
        self.unique_subfno = unique_subfno

    def __repr__(self):
        s = "Subcell topology with:\n"
        s += str(self.num_cno) + " cells\n"
        s += str(self.g.num_nodes) + " nodes\n"
        s += str(self.g.num_faces) + " faces\n"
        s += str(self.num_subfno_unique) + " unique subfaces\n"
        s += str(self.fno.size) + " subfaces before pairing face neighbors\n"
        return s

    def pair_over_subfaces(self, other):
        """
        Transfer quantities from a cell-face base (cells sharing a face have
        their own expressions) to a face-based. The quantities should live
        on sub-faces (not faces)

        The normal vector is honored, so that the here and there side get
        different signs when paired up.

        The method is intended used for combining forces, fluxes,
        displacements and pressures, as used in MPSA / MPFA.

        Parameters
        ----------
        other: sps.matrix, size (self.subhfno.size x something)

        Returns
        -------
        sps.matrix, size (self.subfno_unique.size x something)
        """

        sgn = self.g.cell_faces[self.fno, self.cno].A
        pair_over_subfaces = sps.coo_matrix((sgn[0], (self.subfno, self.subhfno)))
        return pair_over_subfaces * other

    def pair_over_subfaces_nd(self, other):
        """ nd-version of pair_over_subfaces, see above. """
        nd = self.g.dim
        # For force balance, displacements and stresses on the two sides of the
        # matrices must be paired
        # Operator to create the pairing
        sgn = self.g.cell_faces[self.fno, self.cno].A
        pair_over_subfaces = sps.coo_matrix((sgn[0], (self.subfno, self.subhfno)))
        # vector version, to be used on stresses
        pair_over_subfaces_nd = sps.kron(sps.eye(nd), pair_over_subfaces)
        return pair_over_subfaces_nd * other


# ------------------------ End of class SubcellTopology ----------------------


def compute_dist_face_cell(g, subcell_topology, eta, return_paired=True):
    """
    Compute vectors from cell centers continuity points on each sub-face.

    The location of the continuity point is given by

        x_cp = (1-eta) * x_facecenter + eta * x_vertex

    On the boundary, eta is set to zero, thus the continuity point is at the
    face center

    Parameters
    ----------
    g: Grid
    subcell_topology: Of class subcell topology in this module
    eta: [0,1), eta = 0 gives cont. pt. at face midpoint, eta = 1 means at
        the vertex. If eta is given as a scalar this value will be applied to
        all subfaces except the boundary faces, where eta=0 will be enforced.
        If the length of eta equals the number of subfaces, eta[i] will be used
        in the computation of the continuity point of the subface s_t.subfno_unique[i].
        Note that eta=0 at the boundary is ONLY enforced for scalar eta.

    Returns
    -------
    sps.csr() matrix representation of vectors. Size g.nf x (g.nc * g.nd)

    Raises:
    -------
    ValueError if the size of eta is not 1 or subcell_topology.num_subfno_unique.
    """
    _, blocksz = matrix_compression.rlencode(
        np.vstack((subcell_topology.cno, subcell_topology.nno))
    )
    dims = g.dim

    _, cols = np.meshgrid(subcell_topology.subhfno, np.arange(dims))
    cols += matrix_compression.rldecode(np.cumsum(blocksz) - blocksz[0], blocksz)
    if np.asarray(eta).size == subcell_topology.num_subfno_unique:
        eta_vec = eta[subcell_topology.subfno]
    elif np.asarray(eta).size == 1:
        eta_vec = eta * np.ones(subcell_topology.fno.size)
        # Set eta values to zero at the boundary
        bnd = np.in1d(subcell_topology.fno, g.get_all_boundary_faces())
        eta_vec[bnd] = 0
    else:
        raise ValueError("size of eta must either be 1 or number of subfaces")
    cp = g.face_centers[:, subcell_topology.fno] + eta_vec * (
        g.nodes[:, subcell_topology.nno] - g.face_centers[:, subcell_topology.fno]
    )
    dist = cp - g.cell_centers[:, subcell_topology.cno]

    ind_ptr = np.hstack((np.arange(0, cols.size, dims), cols.size))
    mat = sps.csr_matrix((dist.ravel("F"), cols.ravel("F"), ind_ptr))
    if return_paired:
        return subcell_topology.pair_over_subfaces(mat)
    else:
        return mat


def determine_eta(g):
    """ Set default value for the location of continuity point eta in MPFA and
    MSPA.

    The function is intended to give a best estimate of eta in cases where the
    user has not specified a value.

    Parameters:
        g: Grid for discretization

    Returns:
        double. 1/3 if the grid in known to consist of simplicies (it is one of
           TriangleGrid, TetrahedralGrid, or their structured versions). 0 if
           not.
    """

    if "StructuredTriangleGrid" in g.name:
        return 1 / 3
    elif "TriangleGrid" in g.name:
        return 1 / 3
    elif "StructuredTetrahedralGrid" in g.name:
        return 1 / 3
    elif "TetrahedralGrid" in g.name:
        return 1 / 3
    else:
        return 0


def find_active_indices(
    parameter_dictionary: Dict[str, Any], g: pp.Grid
) -> Tuple[np.ndarray, np.ndarray]:
    """ Process information in parameter dictionary on whether the discretization
    should consider a subgrid. Look for fields in the parameter dictionary called
    specified_cells, specified_faces or specified_nodes. These are then processed by
    the function pp.fvutils.cell-ind_for_partial_update.

    If no relevant information is found, the active indices are all cells and
    faces in the grid.

    Parameters:
        parameter_dictionary (dict): Parameters, potentially containing fields
            "specified_cells", "specified_faces", "specified_nodes".
        g (pp.Grid): Grid to be discretized.

    Returns:
        np.ndarray: Cells to be included in the active grid.
        np.ndarary: Faces to have their discretization updated. NOTE: This may not
            be all faces in the grid.

    """
    # The discretization can be limited to a specified set of cells, faces or nodes
    # If none of these are specified, the entire grid will be discretized
    specified_cells = parameter_dictionary.get("specified_cells", None)
    specified_faces = parameter_dictionary.get("specified_faces", None)
    specified_nodes = parameter_dictionary.get("specified_nodes", None)

    # Find the cells and faces that should be considered for discretization
    if (
        (specified_cells is not None)
        or (specified_faces is not None)
        or (specified_nodes is not None)
    ):
        # Find computational stencil, based on specified cells, faces and nodes.
        active_cells, active_faces = pp.fvutils.cell_ind_for_partial_update(
            g, cells=specified_cells, faces=specified_faces, nodes=specified_nodes
        )
        parameter_dictionary["active_cells"] = active_cells
        parameter_dictionary["active_faces"] = active_faces
    else:
        # All cells and faces in the grid should be updated
        active_cells = np.arange(g.num_cells)
        active_faces = np.arange(g.num_faces)
        parameter_dictionary["active_cells"] = active_cells
        parameter_dictionary["active_faces"] = active_faces

    return active_cells, active_faces


def subproblems(
    g: pp.Grid, max_memory: int, peak_memory_estimate: int
) -> Generator[Any, None, None]:

    if g.dim == 0:
        # nothing realy to do here
        loc_faces = np.ones(g.num_faces, dtype=bool)
        loc_cells = np.ones(g.num_cells, dtype=bool)
        loc2g_cells = sps.eye(g.num_cells, dtype=bool)
        loc2g_face = sps.eye(g.num_faces, dtype=bool)
        return g, loc_faces, loc_cells, loc2g_cells, loc2g_face

    num_part: int = np.ceil(peak_memory_estimate / max_memory).astype(np.int)

    if num_part == 1:
        yield g, np.arange(g.num_faces), np.arange(g.num_cells), np.arange(
            g.num_cells
        ), np.arange(g.num_faces)

    else:
        # Let partitioning module apply the best available method
        part: np.ndarray = pp.partition.partition(g, num_part)

        # Cell-node relation
        cn: sps.csc_matrix = g.cell_nodes()

        # Loop over all partition regions, construct local problemsac, and transfer
        # discretization to the entire active grid
        for p in np.unique(part):
            # Cells in this partitioning
            cells_in_partition: np.ndarray = np.argwhere(part == p).ravel("F")

            # To discretize with as little overlap as possible, we use the
            # keyword nodes to specify the update stencil. Find nodes of the
            # local cells.
            cells_in_partition_boolean = np.zeros(g.num_cells, dtype=np.bool)
            cells_in_partition_boolean[cells_in_partition] = 1

            nodes_in_partition: np.ndarray = np.squeeze(
                np.where((cn * cells_in_partition_boolean) > 0)
            )

            # Find computational stencil, based on the nodes in this partition
            loc_cells, loc_faces = pp.fvutils.cell_ind_for_partial_update(
                g, nodes=nodes_in_partition
            )

            # Extract subgrid, together with mappings between local and active
            # (global, or at least less local) cells
            sub_g, l2g_faces, _ = pp.partition.extract_subgrid(g, loc_cells)
            l2g_cells = sub_g.parent_cell_ind

            yield sub_g, loc_faces, cells_in_partition, l2g_cells, l2g_faces


def remove_nonlocal_contribution(
    raw_ind: np.ndarray, nd: int, *args: sps.spmatrix
) -> None:
    """
    For a set of matrices, zero out rows associated with given faces, adjusting for
    the matrices being related to vector quantities if necessary.

    Example: If raw_ind = np.array([2]), and nd = 2, rows 4 and 5 will be eliminated
        (row 0 and 1 will in this case be associated with face 0, row 2 and 3 with face
         1).

    Args:
        raw_ind (np.ndarray): Face indices to have their rows eliminated.
        nd (int): Spatial dimension. Needed to map face indices to rows.
        *args (sps.spmatrix): Set of matrices. Will be eliminated in place.

    Returns:
        None: DESCRIPTION.

    """
    eliminate_ind = pp.fvutils.expand_indices_nd(raw_ind, nd)
    for mat in args:
        pp.fvutils.zero_out_sparse_rows(mat, eliminate_ind)


# ------------- Methods related to block inversion ----------------------------


def invert_diagonal_blocks(mat, s, method=None):
    """
    Invert block diagonal matrix.

    Three implementations are available, either pure numpy, or a speedup using
    numba or cython. If none is specified, the function will try to use numba,
    then cython. The python option will only be invoked if explicitly asked
    for; it will be very slow for general problems.

    Parameters
    ----------
    mat: sps.csr matrix to be inverted.
    s: block size. Must be int64 for the numba acceleration to work
    method: Choice of method. Either numba (default), cython or 'python'.
        Defaults to None, in which case first numba, then cython is tried.

    Returns
    -------
    imat: Inverse matrix

    Raises
    -------
    ImportError: If numba or cython implementation is invoked without numba or
        cython being available on the system.

    """

    def invert_diagonal_blocks_python(a, sz):
        """
        Invert block diagonal matrix using pure python code.

        The implementation is slow for large matrices, consider to use the
        numba-accelerated method invert_invert_diagagonal_blocks_numba instead

        Parameters
        ----------
        A sps.crs-matrix, to be inverted
        sz - size of the individual blocks

        Returns
        -------
        inv_a inverse matrix
        """
        v = np.zeros(np.sum(np.square(sz)))
        p1 = 0
        p2 = 0
        for b in range(sz.size):
            n = sz[b]
            n2 = n * n
            i = p1 + np.arange(n + 1)
            # Picking out the sub-matrices here takes a lot of time.
            v[p2 + np.arange(n2)] = np.linalg.inv(
                a[i[0] : i[-1], i[0] : i[-1]].A
            ).ravel()
            p1 = p1 + n
            p2 = p2 + n2
        return v

    def invert_diagonal_blocks_cython(a, size):
        """ Invert block diagonal matrix using code wrapped with cython.
        """
        try:
            import porepy.numerics.fv.cythoninvert as cythoninvert
        except ImportError:
            raise ImportError(
                """Compiled Cython module not available. Is cython installed?"""
            )

        a.sorted_indices()
        ptr = a.indptr
        indices = a.indices
        dat = a.data

        v = cythoninvert.inv_python(ptr, indices, dat, size)
        return v

    def invert_diagonal_blocks_numba(a, size):
        """
        Invert block diagonal matrix by invoking numba acceleration of a simple
        for-loop based algorithm.

        This approach should be more efficient than the related method
        invert_diagonal_blocks_python for larger problems.

        Parameters
        ----------
        a : sps.csr matrix
        size : Size of individual blocks

        Returns
        -------
        ia: inverse of a
        """
        try:
            import numba
        except ImportError:
            raise ImportError("Numba not available on the system")

        # Sort matrix storage before pulling indices and data
        a.sorted_indices()
        ptr = a.indptr
        indices = a.indices
        dat = a.data

        # Just in time compilation
        @numba.jit("f8[:](i4[:],i4[:],f8[:],i8[:])", nopython=True, cache=True)
        def inv_python(indptr, ind, data, sz):
            """
            Invert block matrices by explicitly forming local matrices. The code
            in itself is not efficient, but it is hopefully well suited for
            speeding up with numba.

            It may be possible to restruct the code to further help numba,
            this has not been investigated.

            The computation can easily be parallelized, consider this later.
            """

            # Index of where the rows start for each block.
            # block_row_starts_ind = np.hstack((np.array([0]),
            #                                   np.cumsum(sz[:-1])))
            block_row_starts_ind = np.zeros(sz.size, dtype=np.int32)
            block_row_starts_ind[1:] = np.cumsum(sz[:-1])

            # Number of columns per row. Will change from one column to the
            # next
            num_cols_per_row = indptr[1:] - indptr[0:-1]
            # Index to where the columns start for each row (NOT blocks)
            # row_cols_start_ind = np.hstack((np.zeros(1),
            #                                 np.cumsum(num_cols_per_row)))
            row_cols_start_ind = np.zeros(num_cols_per_row.size + 1, dtype=np.int32)
            row_cols_start_ind[1:] = np.cumsum(num_cols_per_row)

            # Index to where the (full) data starts. Needed, since the
            # inverse matrix will generally be full
            # full_block_starts_ind = np.hstack((np.array([0]),
            #                                    np.cumsum(np.square(sz))))
            full_block_starts_ind = np.zeros(sz.size + 1, dtype=np.int32)
            full_block_starts_ind[1:] = np.cumsum(np.square(sz))
            # Structure to store the solution
            inv_vals = np.zeros(np.sum(np.square(sz)))

            # Loop over all blocks
            for iter1 in range(sz.size):
                n = sz[iter1]
                loc_mat = np.zeros((n, n))
                # Fill in non-zero elements in local matrix
                for iter2 in range(n):  # Local rows
                    global_row = block_row_starts_ind[iter1] + iter2
                    data_counter = row_cols_start_ind[global_row]

                    # Loop over local columns. Getting the number of columns
                    #  for each row is a bit involved
                    for _ in range(
                        num_cols_per_row[iter2 + block_row_starts_ind[iter1]]
                    ):
                        loc_col = ind[data_counter] - block_row_starts_ind[iter1]
                        loc_mat[iter2, loc_col] = data[data_counter]
                        data_counter += 1

                # Compute inverse. np.linalg.inv is supported by numba (May
                # 2016), it is not clear if this is the best option. To be
                # revised
                inv_mat = np.ravel(np.linalg.inv(loc_mat))

                loc_ind = np.arange(
                    full_block_starts_ind[iter1], full_block_starts_ind[iter1 + 1]
                )
                inv_vals[loc_ind] = inv_mat
                # Update fields
            return inv_vals

        v = inv_python(ptr, indices, dat, size)
        return v

    # Variable to check if we have tried and failed with numba
    try_cython = False
    if method == "numba" or method is None:
        try:
            inv_vals = invert_diagonal_blocks_numba(mat, s)
        except np.linalg.LinAlgError:
            raise ValueError("Error in inversion of local linear systems")
        except Exception:
            # This went wrong, fall back on cython
            try_cython = True
    # Variable to check if we should fall back on python
    if method == "cython" or try_cython:
        try:
            inv_vals = invert_diagonal_blocks_cython(mat, s)
        except ImportError as e:
            raise e
    elif method == "python":
        inv_vals = invert_diagonal_blocks_python(mat, s)

    ia = block_diag_matrix(inv_vals, s)
    return ia


def block_diag_matrix(vals, sz):
    """
    Construct block diagonal matrix based on matrix elements and block sizes.

    Parameters
    ----------
    vals: matrix values
    sz: size of matrix blocks

    Returns
    -------
    sps.csr matrix
    """
    row, _ = block_diag_index(sz)
    # This line recovers starting indices of the rows.
    indptr = np.hstack(
        (np.zeros(1), np.cumsum(matrix_compression.rldecode(sz, sz)))
    ).astype("int32")
    return sps.csr_matrix((vals, row, indptr))


def block_diag_index(m, n=None):
    """
    Get row and column indices for block diagonal matrix

    This is intended as the equivalent of the corresponding method in MRST.

    Examples:
    >>> m = np.array([2, 3])
    >>> n = np.array([1, 2])
    >>> i, j = block_diag_index(m, n)
    >>> i, j
    (array([0, 1, 2, 3, 4, 2, 3, 4]), array([0, 0, 1, 1, 1, 2, 2, 2]))
    >>> a = np.array([1, 3])
    >>> i, j = block_diag_index(a)
    >>> i, j
    (array([0, 1, 2, 3, 1, 2, 3, 1, 2, 3]), array([0, 1, 1, 1, 2, 2, 2, 3, 3, 3]))

    Parameters:
        m - ndarray, dimension 1
        n - ndarray, dimension 1, defaults to m

    """
    if n is None:
        n = m

    start = np.hstack((np.zeros(1, dtype="int"), m))
    pos = np.cumsum(start)
    p1 = pos[0:-1]
    p2 = pos[1:] - 1
    p1_full = matrix_compression.rldecode(p1, n)
    p2_full = matrix_compression.rldecode(p2, n)

    i = mcolon.mcolon(p1_full, p2_full + 1)
    sumn = np.arange(np.sum(n))
    m_n_full = matrix_compression.rldecode(m, n)
    j = matrix_compression.rldecode(sumn, m_n_full)
    return i, j


# ------------------- End of methods related to block inversion ---------------


def expand_indices_nd(ind, nd, direction="F"):
    """
    Expand indices from scalar to vector form.

    Examples:
    >>> i = np.array([0, 1, 3])
    >>> __expand_indices_nd(i, 2)
    (array([0, 1, 2, 3, 6, 7]))

    >>> __expand_indices_nd(i, 3, "C")
    (array([0, 3, 9, 1, 4, 10, 2, 5, 11])

    Parameters
    ----------
    ind
    nd
    direction

    Returns
    -------

    """
    dim_inds = np.arange(nd)
    dim_inds = dim_inds[:, np.newaxis]  # Prepare for broadcasting
    new_ind = nd * ind + dim_inds
    new_ind = new_ind.ravel(direction)
    return new_ind


def expand_indices_incr(ind, dim, increment):

    # Convenience method for duplicating a list, with a certain increment

    # Duplicate rows
    ind_nd = np.tile(ind, (dim, 1))
    # Add same increment to each row (0*incr, 1*incr etc.)
    ind_incr = ind_nd + increment * np.array([np.arange(dim)]).transpose()
    # Back to row vector
    ind_new = ind_incr.reshape(-1, order="F")
    return ind_new


def map_hf_2_f(fno=None, subfno=None, nd=None, g=None):
    """
    Create mapping from half-faces to faces for vector problems.
    Either fno, subfno and nd should be given or g (and optinally nd) should be
    given.

    Parameters
    ----------
    EITHER:
       fno (np.ndarray): face numbering in sub-cell topology based on unique subfno
       subfno (np.ndarrary): sub-face numbering
       nd (int): dimension
    OR:
        g (pp.Grid): If a grid is supplied the function will set:
            fno = pp.fvutils.SubcellTopology(g).fno_unique
            subfno = pp.fvutils.SubcellTopology(g).subfno_unique
        nd (int): Optinal, defaults to g.dim. Defines the dimension of the vector.
    Returns
    -------
    """
    if g is not None:
        s_t = SubcellTopology(g)
        fno = s_t.fno_unique
        subfno = s_t.subfno_unique
        if nd is None:
            nd = g.dim
    hfi = expand_indices_nd(subfno, nd)
    hf = expand_indices_nd(fno, nd)
    hf2f = sps.coo_matrix(
        (np.ones(hf.size), (hf, hfi)), shape=(hf.max() + 1, hfi.max() + 1)
    ).tocsr()
    return hf2f


def cell_vector_to_subcell(nd, sub_cell_index, cell_index):

    """
    Create mapping from sub-cells to cells for scalar problems.
    For example, discretization of div_g-term in mpfa with gravity,
    where g is a cell-center vector (dim nd)

    Parameters
        nd: dimension
        sub_cell_index: sub-cell indices
        cell_index: cell indices

    Returns:
        scipy.sparse.csr_matrix (shape num_subcells * nd, num_cells * nd):

    """

    num_cells = cell_index.max() + 1

    rows = sub_cell_index.ravel("F")
    cols = expand_indices_nd(cell_index, nd)
    vals = np.ones(rows.size)
    mat = sps.coo_matrix(
        (vals, (rows, cols)), shape=(sub_cell_index.size, num_cells * nd)
    ).tocsr()

    return mat


def cell_scalar_to_subcell_vector(nd, sub_cell_index, cell_index):

    """
    Create mapping from sub-cells to cells for vector problems.
    For example, discretization of grad_p-term in Biot,
    where p is a cell-center scalar

    Parameters
        nd: dimension
        sub_cell_index: sub-cell indices
        cell_index: cell indices

    Returns:
        scipy.sparse.csr_matrix (shape num_subcells * nd, num_cells):

    """

    num_cells = cell_index.max() + 1

    def build_sc2c_single_dimension(dim):
        rows = np.arange(sub_cell_index[dim].size)
        cols = cell_index
        vals = np.ones(rows.size)
        mat = sps.coo_matrix(
            (vals, (rows, cols)), shape=(sub_cell_index[dim].size, num_cells)
        ).tocsr()
        return mat

    sc2c = build_sc2c_single_dimension(0)
    for i in range(1, nd):
        this_dim = build_sc2c_single_dimension(i)
        sc2c = sps.vstack([sc2c, this_dim])

    return sc2c


def scalar_divergence(g: pp.Grid) -> sps.csr_matrix:
    """
    Get divergence operator for a grid.

    The operator is easily accessible from the grid itself, so we keep it
    here for completeness.

    See also vector_divergence(g)

    Parameters
    ----------
    g grid

    Returns
    -------
    divergence operator
    """
    return g.cell_faces.T.tocsr()


def vector_divergence(g: pp.Grid) -> sps.csr_matrix:
    """
    Get vector divergence operator for a grid g

    It is assumed that the first column corresponds to the x-equation of face
    0, second column is y-equation etc. (and so on in nd>2). The next column is
    then the x-equation for face 1. Correspondingly, the first row
    represents x-component in first cell etc.

    Parameters
    ----------
    g grid

    Returns
    -------
    vector_div (sparse csr matrix), dimensions: nd * (num_cells, num_faces)
    """
    # Scalar divergence
    scalar_div = g.cell_faces

    # Vector extension, convert to coo-format to avoid odd errors when one
    # grid dimension is 1 (this may return a bsr matrix)
    # The order of arguments to sps.kron is important.
    block_div = sps.kron(scalar_div, sps.eye(g.dim)).tocsc()

    return block_div.transpose().tocsr()


def scalar_tensor_vector_prod(
    g: pp.Grid, k: pp.SecondOrderTensor, subcell_topology: SubcellTopology
) -> Tuple[sps.csr_matrix, np.ndarray, np.ndarray]:
    """
    Compute product of normal vectors and tensors on a sub-cell level.
    This is essentially defining Darcy's law for each sub-face in terms of
    sub-cell gradients. Thus, we also implicitly define the global ordering
    of sub-cell gradient variables (via the interpretation of the columns in
    nk).
    NOTE: In the local numbering below, in particular in the variables i and j,
    it is tacitly assumed that g.dim == g.nodes.shape[0] ==
    g.face_normals.shape[0] etc. See implementation note in main method.
    Parameters:
        g (pp.Grid): Discretization grid
        k (pp.Second_order_tensor): The permeability tensor
        subcell_topology (fvutils.SubcellTopology): Wrapper class containing
            subcell numbering.
    Returns:
        nk: sub-face wise product of normal vector and permeability tensor.
        cell_node_blocks pairings of node and cell indices, which together
            define a sub-cell.
        sub_cell_ind: index of all subcells
    """

    # Stack cell and nodes, and remove duplicate rows. Since subcell_mapping
    # defines cno and nno (and others) working cell-wise, this will
    # correspond to a unique rows (Matlab-style) from what I understand.
    # This also means that the pairs in cell_node_blocks uniquely defines
    # subcells, and can be used to index gradients etc.
    cell_node_blocks, blocksz = pp.utils.matrix_compression.rlencode(
        np.vstack((subcell_topology.cno, subcell_topology.nno))
    )

    nd = g.dim

    # Duplicates in [cno, nno] corresponds to different faces meeting at the
    # same node. There should be exactly nd of these. This test will fail
    # for pyramids in 3D
    if not np.all(blocksz == nd):
        raise AssertionError()

    # Define row and column indices to be used for normal_vectors * perm.
    # Rows are based on sub-face numbers.
    # Columns have nd elements for each sub-cell (to store a gradient) and
    # is adjusted according to block sizes
    _, j = np.meshgrid(subcell_topology.subhfno, np.arange(nd))
    sum_blocksz = np.cumsum(blocksz)
    j += pp.utils.matrix_compression.rldecode(sum_blocksz - blocksz[0], blocksz)

    # Distribute faces equally on the sub-faces
    num_nodes = np.diff(g.face_nodes.indptr)
    normals = g.face_normals[:, subcell_topology.fno] / num_nodes[subcell_topology.fno]

    # Represent normals and permeability on matrix form
    ind_ptr = np.hstack((np.arange(0, j.size, nd), j.size))
    normals_mat = sps.csr_matrix((normals.ravel("F"), j.ravel("F"), ind_ptr))
    k_mat = sps.csr_matrix(
        (k.values[::, ::, cell_node_blocks[0]].ravel("F"), j.ravel("F"), ind_ptr)
    )

    nk = normals_mat * k_mat

    # Unique sub-cell indexes are pulled from column indices, we only need
    # every nd column (since nd faces of the cell meet at each vertex)
    sub_cell_ind = j[::, 0::nd]
    return nk, cell_node_blocks, sub_cell_ind


def zero_out_sparse_rows(A, rows, diag=None):
    """
    zeros out given rows from sparse csr matrix. Optionally also set values on
    the diagonal.

    Parameters:
        A: Sparse matrix
        rows (np.ndarray of int): Indices of rows to be eliminated.
        diag (np.ndarray, double, optional): Values to be set to the diagonal
            on the eliminated rows.

    """

    if not A.getformat() == "csr":
        raise ValueError("Can only zero out sparse rows for csr matrix")

    ip = A.indptr
    row_indices = mcolon.mcolon(ip[rows], ip[rows + 1])
    A.data[row_indices] = 0
    if diag is not None:
        # now we set the diagonal
        diag_vals = np.zeros(A.shape[1])
        diag_vals[rows] = diag
        A += sps.dia_matrix((diag_vals, 0), shape=A.shape)

    return A


# -----------------------------------------------------------------------------


class ExcludeBoundaries(object):
    """ Wrapper class to store mappings needed in the finite volume discretizations.
    The original use for this class was for exclusion of equations that are
    redundant due to the presence of boundary conditions, hence the name. The use of
    this class has increased to also include linear transformation that can be applied
    to the subfaces before the exclusion operator. This will typically be a rotation matrix,
    so that the boundary conditions can be specified in an arbitary coordinate system.

    The systems being set up in mpfa (and mpsa) describe continuity of flux and
    potential (respectively stress and displacement) on all sub-faces. For the boundary
    faces, unless a Robin condition is specified, only one of the two should be included
    (e.g. for a Dirichlet boundary condition, there is no concept of continuity of
    flux/stresses). This class contains mappings to eliminate the necessary fields in
    order set the correct boundary conditions.

    """

    def __init__(self, subcell_topology, bound, nd):
        """
        Define mappings to exclude boundary subfaces/components with Dirichlet,
        Neumann or Robin conditions. If bound.bc_type=="scalar" we assign one
        component per subface, while if bound.bc_type=="vector" we assign nd
        components per subface.

        Parameters
        ----------
        subcell_topology (pp.SubcellTopology)
        bound (pp.BoundaryCondition / pp.BoundaryConditionVectorial)
        nd (int)

        Attributes:
        ----------
        basis_matrix: sps.csc_matrix, mapping from all subfaces/components to all
            subfaces/components. Will be applied to other before the exclusion
            operator for the functions self.exlude...(other, transform),
            if transform==True.
        robin_weight: sps.csc_matrix, mapping from all subfaces/components to all
            subfaces/components. Gives the weight that is applied to the displacement in
            the Robin condition.
        exclude_neu: sps.csc_matrix, mapping from all subfaces/components to those having
            pressure continuity
        exclude_dir: sps.csc_matrix, mapping from all subfaces/components to those having
            flux continuity
        exclude_neu_dir: sps.csc_matrix, mapping from all subfaces/components to those
            having both pressure and flux continuity (i.e., Robin + internal)
        exclude_neu_rob: sps.csc_matrix, mapping from all subfaces/components to those
            not having Neumann or Robin conditions (i.e., Dirichlet + internal)
        exclude_rob_dir: sps.csc_matrix, mapping from all subfaces/components to those
            not having Robin or Dirichlet conditions (i.e., Neumann + internal)
        exclude_bnd: sps.csc_matrix, mapping from all subfaces/components to internal
            subfaces/components.
        keep_neu: sps.csc_matrix, mapping from all subfaces/components to only Neumann
            subfaces/components.
        keep_rob: sps.csc_matrix, mapping from all subfaces/components to only Robin
            subfaces/components.
        """
        self.nd = nd
        self.bc_type = bound.bc_type

        # Short hand notation
        num_subfno = subcell_topology.num_subfno_unique
        self.num_subfno = num_subfno
        self.any_rob = np.any(bound.is_rob)

        # Define mappings to exclude boundary values
        if self.bc_type == "scalar":
            self.basis_matrix = self._linear_transformation(bound.basis)
            self.robin_weight = self._linear_transformation(bound.robin_weight)

            self.exclude_neu = self._exclude_matrix(bound.is_neu)
            self.exclude_dir = self._exclude_matrix(bound.is_dir)
            self.exclude_rob = self._exclude_matrix(bound.is_rob)
            self.exclude_neu_dir = self._exclude_matrix(bound.is_neu | bound.is_dir)
            self.exclude_neu_rob = self._exclude_matrix(bound.is_neu | bound.is_rob)
            self.exclude_rob_dir = self._exclude_matrix(bound.is_rob | bound.is_dir)
            self.exclude_bnd = self._exclude_matrix(
                bound.is_rob | bound.is_dir | bound.is_neu
            )
            self.keep_neu = self._exclude_matrix(~bound.is_neu)
            self.keep_rob = self._exclude_matrix(~bound.is_rob)

        elif self.bc_type == "vectorial":
            self.basis_matrix = self._linear_transformation(bound.basis)
            self.robin_weight = self._linear_transformation(bound.robin_weight)

            self.exclude_neu = self._exclude_matrix_xyz(bound.is_neu)
            self.exclude_dir = self._exclude_matrix_xyz(bound.is_dir)
            self.exclude_rob = self._exclude_matrix_xyz(bound.is_rob)
            self.exclude_neu_dir = self._exclude_matrix_xyz(bound.is_neu | bound.is_dir)
            self.exclude_neu_rob = self._exclude_matrix_xyz(bound.is_neu | bound.is_rob)
            self.exclude_rob_dir = self._exclude_matrix_xyz(bound.is_rob | bound.is_dir)
            self.exclude_bnd = self._exclude_matrix_xyz(
                bound.is_rob | bound.is_dir | bound.is_neu
            )
            self.keep_rob = self._exclude_matrix_xyz(~bound.is_rob)
            self.keep_neu = self._exclude_matrix_xyz(~bound.is_neu)

    def _linear_transformation(self, loc_trans):
        """
        Creates a global linear transformation matrix from a set of local matrices.
        The global matrix is a mapping from sub-faces to sub-faces as given by loc_trans.
        The loc_trans matrices are given per sub-face and is a mapping from a nd vector
        on each subface to a nd vector on each subface. (If self.bc_type="scalar" nd=1
        is enforced). The loc_trans is a (nd, nd, num_subfno_unique) matrix where
        loc_trans[:, :, i] gives the local transformation matrix to be applied to
        subface i.

        Example:
        --------
        # We have two subfaces in dimension 2.
        self.num_subfno = 4
        self.nd = 2
        # Identity map on first subface and rotate second by np.pi/2 radians
        loc_trans = np.array([[[1, 0], [0, -1]], [[0, 1], [1, 0]]])
        print(sef._linear_transformation(loc_trans))
            [[1, 0, 0, 0],
             [0, 0, 0, -1],
             [0, 1, 0, 0],
             [0, 0, 1, 0]]
        """
        if self.bc_type == "scalar":
            data = loc_trans
            col = np.arange(self.num_subfno)
            row = np.arange(self.num_subfno)
            return sps.coo_matrix(
                (data, (row, col)), shape=(self.num_subfno, self.num_subfno)
            ).tocsr()
        elif self.bc_type == "vectorial":
            data = loc_trans.ravel("C")
            row = np.arange(self.num_subfno * self.nd).reshape((-1, self.num_subfno))
            row = np.tile(row, (1, self.nd)).ravel("C")
            col = np.tile(np.arange(self.num_subfno * self.nd), (1, self.nd)).ravel()

            return sps.coo_matrix(
                (data, (row, col)),
                shape=(self.num_subfno * self.nd, self.num_subfno * self.nd),
            ).tocsr()
        else:
            raise AttributeError("Unknow loc_trans type: " + self.bc_type)

    def _exclude_matrix(self, ids):
        """
        creates an exclusion matrix. This is a mapping from sub-faces to
        all sub-faces except those given by ids.
        Example:
        ids = [0, 2]
        self.num_subfno = 4
        print(sef._exclude_matrix(ids))
            [[0, 1, 0, 0],
              [0, 0, 0, 1]]
        """
        col = np.argwhere([not it for it in ids])
        row = np.arange(col.size)
        return sps.coo_matrix(
            (np.ones(row.size, dtype=np.bool), (row, col.ravel("C"))),
            shape=(row.size, self.num_subfno),
        ).tocsr()

    def _exclude_matrix_xyz(self, ids):
        col_x = np.argwhere([not it for it in ids[0]])

        col_y = np.argwhere([not it for it in ids[1]])
        col_y += self.num_subfno

        col_neu = np.append(col_x, [col_y])

        if self.nd == 3:
            col_z = np.argwhere([not it for it in ids[2]])
            col_z += 2 * self.num_subfno
            col_neu = np.append(col_neu, [col_z])

        row_neu = np.arange(col_neu.size)
        exclude_nd = sps.coo_matrix(
            (np.ones(row_neu.size), (row_neu, col_neu.ravel("C"))),
            shape=(row_neu.size, self.nd * self.num_subfno),
        ).tocsr()

        return exclude_nd

    def exclude_dirichlet(self, other, transform=True):
        """
        Mapping to exclude faces/components with Dirichlet boundary conditions from
        local systems.

        Parameters:
            other (scipy.sparse matrix): Matrix of local equations for
                continuity of flux and pressure.

        Returns:
            scipy.sparse matrix, with rows corresponding to faces/components with
                Dirichlet conditions eliminated.

        """
        exclude_dirichlet = self.exclude_dir
        if transform:
            return exclude_dirichlet * self.basis_matrix * other
        return exclude_dirichlet * other

    def exclude_neumann(self, other, transform=True):
        """
        Mapping to exclude faces/components with Neumann boundary conditions from
        local systems.

        Parameters:
            other (scipy.sparse matrix): Matrix of local equations for
                continuity of flux and pressure.

        Returns:
            scipy.sparse matrix, with rows corresponding to faces/components with
                Neumann conditions eliminated.
        """
        if transform:
            return self.exclude_neu * self.basis_matrix * other
        return self.exclude_neu * other

    def exclude_neumann_robin(self, other, transform=True):
        """
        Mapping to exclude faces/components with Neumann and Robin boundary
        conditions from local systems.

        Parameters:
            other (scipy.sparse matrix): Matrix of local equations for
                continuity of flux and pressure.

        Returns:
            scipy.sparse matrix, with rows corresponding to faces/components with
                Neumann conditions eliminated.
        """
        if transform:
            return self.exclude_neu_rob * self.basis_matrix * other
        else:
            return self.exclude_neu_rob * other

    def exclude_neumann_dirichlet(self, other, transform=True):
        """
        Mapping to exclude faces/components with Neumann and Dirichlet boundary
        conditions from local systems.

        Parameters:
            other (scipy.sparse matrix): Matrix of local equations for
                continuity of flux and pressure.

        Returns:
            scipy.sparse matrix, with rows corresponding to faces/components with
                Neumann conditions eliminated.
        """
        if transform:
            return self.exclude_neu_dir * self.basis_matrix * other
        return self.exclude_neu_dir * other

    def exclude_robin_dirichlet(self, other, transform=True):
        """
        Mapping to exclude faces/components with Robin and Dirichlet boundary
        conditions from local systems.

        Parameters:
            other (scipy.sparse matrix): Matrix of local equations for
                continuity of flux and pressure.

        Returns:
            scipy.sparse matrix, with rows corresponding to faces/components with
                Neumann conditions eliminated.
        """
        if transform:
            return self.exclude_rob_dir * self.basis_matrix * other
        return self.exclude_rob_dir * other

    def exclude_boundary(self, other, transform=False):
        """ Mapping to exclude faces/component with any boundary condition from
        local systems.

        Parameters:
            other (scipy.sparse matrix): Matrix of local equations for
                continuity of flux and pressure.

        Returns:
            scipy.sparse matrix, with rows corresponding to faces/components with
                Neumann conditions eliminated.

        """
        if transform:
            return self.exclude_bnd * self.basis_matrix * other
        return self.exclude_bnd * other

    def keep_robin(self, other, transform=True):
        """
        Mapping to exclude faces/components that is not on the Robin boundary
        conditions from local systems.

        Parameters:
            other (scipy.sparse matrix): Matrix of local equations for
                continuity of flux and pressure.

        Returns:
            scipy.sparse matrix, with rows corresponding to faces/components with
                all but Robin conditions eliminated.
        """
        if transform:
            return self.keep_rob * self.basis_matrix * other
        return self.keep_rob * other

    def keep_neumann(self, other, transform=True):
        """
        Mapping to exclude faces/components that is not on the Neumann boundary
        conditions from local systems.

        Parameters:
            other (scipy.sparse matrix): Matrix of local equations for
                continuity of flux and pressure.

        Returns:
            scipy.sparse matrix, with rows corresponding to faces/components with
                all but Neumann conditions eliminated.
        """
        if transform:
            return self.keep_neu * self.basis_matrix * other
        return self.keep_neu * other


# -----------------End of class ExcludeBoundaries-----------------------------


def cell_ind_for_partial_update(
    g: pp.Grid,
    cells: np.ndarray = None,
    faces: np.ndarray = None,
    nodes: np.ndarray = None,
) -> Tuple[np.ndarray, np.ndarray]:
    """ Obtain indices of cells and faces needed for a partial update of the
    discretization stencil.

    Implementation note: This function should really be split into three parts,
    one for each of the modes (cell, face, node).

    The subgrid can be specified in terms of cells, faces and nodes to be
    updated. The method will then define a sufficiently large subgrid to
    account for changes in the flux discretization. The idea is that cells are
    used to account for updates in material parameters (or geometry), faces
    when faces are split (fracture growth), while the parameter nodes is mainly
    aimed at a gradual build of the discretization of the entire grid (for
    memory conservation, see comments in mpfa.mpfa()). For more details, see
    the implementations and comments below.

    Cautionary note: The option to combine cells, faces and nodes in one go has
    not been tested. Problems may arise for grid configurations where separate
    regions are close to touching. This is however speculation at the time of
    writing.

    Parameters:
        g (core.grids.grid): grid to be discretized
        cells (np.array, int, optional): Index of cells on which to base the
            subgrid computation. Defaults to None.
        faces (np.array, int, optional): Index of faces on which to base the
            subgrid computation. Defaults to None.
        nodes (np.array, int, optional): Index of faces on which to base the
            subgrid computation. Defaults to None.

    Returns:
        np.array, int: Cell indexes of the subgrid. No guarantee that they form
            a connected grid.
        np.array, int: Indexes of faces to have their discretization updated.

    """

    # Faces that are active, and should have their discretization stencil
    # updated / returned.
    active_faces = np.zeros(g.num_faces, dtype=np.bool)

    # Index of cells to include in the subgrid.
    cell_ind = np.empty(0)

    if cells is not None:
        # To understand the update stencil for a cell-based update, consider
        # the Cartesian 2d configuration below.
        #
        #    _ s s s _
        #    s o o o s
        #    s o x o s
        #    s o o o s
        #    - s s s -
        #
        # The central cell (x) is to be updated. The support of MPFA basis
        # functions dictates that the stencil between the central cell and its
        # primary neighbors (o) must be updated, as must the stencil for the
        # sub-faces between o-cells that share a vertex with x. Since the
        # flux information is stored face-wise (not sub-face), the whole o-o
        # faces must be recomputed, and this involves the secondary neighbors
        # of x (denoted s). This is most easily realized by defining an overlap
        # of 2. This will also involve some cells and nodes not needed;
        # specifically those marked by -. This requires quite a song and dance,
        # see below; but most of this is necessary to get hold of the active
        # faces anyhow.
        #
        # Note that a simpler option, with a somewhat higher computational cost,
        # would be to define
        #   cell_overlap = partition.overlap(g, cells, num_layers=2)
        # This would however include more cells (all marked - in the
        # illustration, and potentially significantly many more in 3d, in
        # particular for unstructured grids).

        cn = g.cell_nodes()

        # The active faces (to be updated; (o-x and o-o above) are those that
        # share at least one vertex with cells in ind.
        prim_cells = np.zeros(g.num_cells, dtype=np.bool)
        prim_cells[cells] = 1
        # Vertexes of the cells
        active_vertexes = np.zeros(g.num_nodes, dtype=np.bool)
        active_vertexes[np.squeeze(np.where(cn * prim_cells > 0))] = 1

        # Faces of the vertexes, these will be the active faces.
        active_face_ind = np.squeeze(
            np.where(g.face_nodes.transpose() * active_vertexes > 0)
        )
        active_faces[active_face_ind] = 1

        # Secondary vertexes, involved in at least one of the active faces,
        # that is, the faces to be updated. Corresponds to vertexes between o-o
        # above.
        active_vertexes[np.squeeze(np.where(g.face_nodes * active_faces > 0))] = 1

        # Finally, get hold of all cells that shares one of the secondary
        # vertexes.
        cells_overlap = np.squeeze(np.where((cn.transpose() * active_vertexes) > 0))
        # And we have our overlap!
        cell_ind = np.hstack((cell_ind, cells_overlap))

    if faces is not None:
        # The faces argument is intended used when the configuration of the
        # specified faces has changed, e.g. due to the introduction of an
        # external boundary. This requires the recomputation of all faces that
        # share nodes with the specified faces. Since data is not stored on
        # sub-faces. This further requires the inclusion of all cells that
        # share a node with a secondary face.
        #
        #      o o o
        #    o o x o o
        #    o o x o o
        #      o o o
        #
        # To illustrate for the Cartesian configuration above: The face
        # between the two x-cells are specified, and this requires the
        # inclusion of all o-cells.
        #

        cf = g.cell_faces
        # This avoids overwriting data in cell_faces.
        data = np.ones_like(cf.data)
        cf = sps.csc_matrix((data, cf.indices, cf.indptr))

        primary_faces = np.zeros(g.num_faces, dtype=np.bool)
        primary_faces[faces] = 1

        # The active faces are those sharing a vertex with the primary faces
        primary_vertex = np.zeros(g.num_nodes, dtype=np.bool)
        primary_vertex[np.squeeze(np.where((g.face_nodes * primary_faces) > 0))] = 1
        active_face_ind = np.squeeze(
            np.where((g.face_nodes.transpose() * primary_vertex) > 0)
        )
        active_faces[active_face_ind] = 1

        # Find vertexes of the active faces
        active_nodes = np.zeros(g.num_nodes, dtype=np.bool)
        active_nodes[np.squeeze(np.where((g.face_nodes * active_faces) > 0))] = 1

        active_cells = np.zeros(g.num_cells, dtype=np.bool)
        # Primary cells, those that have the faces as a boundary
        cells_overlap = np.squeeze(
            np.where((g.cell_nodes().transpose() * active_nodes) > 0)
        )
        cell_ind = np.hstack((cell_ind, cells_overlap))

    if nodes is not None:
        # Pick out all cells that have the specified nodes as a vertex.
        # The active faces will be those that have all their vertexes included
        # in nodes.
        cn = g.cell_nodes()
        # Introduce active nodes, and make the input nodes active
        # The data type of active_vertex is int (in contrast to similar cases
        # in other parts of this function), since we will use it to count the
        # number of active face_nodes below.
        active_vertexes = np.zeros(g.num_nodes, dtype=np.int)
        active_vertexes[nodes] = 1

        # Find cells that share these nodes
        active_cells = np.squeeze(np.where((cn.transpose() * active_vertexes) > 0))
        # Append the newly found active cells
        cell_ind = np.hstack((cell_ind, active_cells))

        # Multiply face_nodes.transpose() (e.g. node-faces) with the active
        # vertexes to get the number of active nodes perm face
        num_active_face_nodes = np.array(g.face_nodes.transpose() * active_vertexes)
        # Total number of nodes per face
        num_face_nodes = np.array(g.face_nodes.sum(axis=0))
        # Active faces are those where all nodes are active.
        active_face_ind = np.squeeze(
            np.argwhere((num_active_face_nodes == num_face_nodes).ravel("F"))
        )
        active_faces[active_face_ind] = 1

    face_ind = np.atleast_1d(np.squeeze(np.where(active_faces)))

    # Do a sort of the indexes to be returned.
    cell_ind.sort()
    face_ind.sort()
    # Return, with data type int
    return cell_ind.astype("int"), face_ind.astype("int")


def map_subgrid_to_grid(
    g: pp.Grid,
    loc_faces: np.ndarray,
    loc_cells: np.ndarray,
    is_vector: bool,
    nd: Optional[int] = None,
) -> Tuple[np.ndarray, np.ndarray]:
    """ Obtain mappings from the cells and faces of a subgrid back to a larger grid.

    Parameters:
        g (pp.Grid): The larger grid.
        loc_faces (np.ndarray): For each face in the subgrid, the index of the
            corresponding face in the larger grid.
        loc_cells (np.ndarray): For each cell in the subgrid, the index of the
            corresponding cell in the larger grid.
        is_vector (bool): If True, the returned mappings are sized to fit with vector
            variables, with nd elements per cell and face.
        nd (int, optional): Dimension. Defaults to g.dim.

    Retuns:
        sps.csr_matrix, size (g.num_faces, loc_faces.size): Mapping from local to
            global faces. If is_vector is True, the size is multiplied with g.dim.
        sps.csr_matrix, size (loc_cells.size, g.num_cells): Mapping from global to
            local cells. If is_vector is True, the size is multiplied with g.dim.

    """
    if nd is None:
        nd = g.dim

    num_faces_loc = loc_faces.size
    num_cells_loc = loc_cells.size

    if is_vector:
        face_map = sps.csr_matrix(
            (
                np.ones(num_faces_loc * nd),
                (expand_indices_nd(loc_faces, nd), np.arange(num_faces_loc * nd)),
            ),
            shape=(g.num_faces * nd, num_faces_loc * nd),
        )

        cell_map = sps.csr_matrix(
            (
                np.ones(num_cells_loc * nd),
                (np.arange(num_cells_loc * nd), expand_indices_nd(loc_cells, nd)),
            ),
            shape=(num_cells_loc * nd, g.num_cells * nd),
        )
    else:
        face_map = sps.csr_matrix(
            (np.ones(num_faces_loc), (loc_faces, np.arange(num_faces_loc))),
            shape=(g.num_faces, num_faces_loc),
        )
        cell_map = sps.csr_matrix(
            (np.ones(num_cells_loc), (np.arange(num_cells_loc), loc_cells)),
            shape=(num_cells_loc, g.num_cells),
        )
    return face_map, cell_map


def compute_darcy_flux(
    gb,
    keyword="flow",
    keyword_store=None,
    d_name="darcy_flux",
    p_name="pressure",
    lam_name="mortar_solution",
    data=None,
    from_iterate=False,
):
    """
    Computes darcy_flux over all faces in the entire grid /grid bucket given
    pressures for all nodes, provided as node properties.

    Parameter:
    gb: grid bucket with the following data fields for all nodes/grids:
        'flux': Internal discretization of fluxes.
        'bound_flux': Discretization of boundary fluxes.
        'pressure': Pressure values for each cell of the grid (overwritten by p_name).
        'bc_val': Boundary condition values.
            and the following edge property field for all connected grids:
        'coupling_flux': Discretization of the coupling fluxes.
    keyword (str): defaults to 'flow'. The parameter keyword used to obtain the
        data necessary to compute the fluxes.
    keyword_store (str): defaults to keyword. The parameter keyword determining
        where the data will be stored.
    d_name (str): defaults to 'darcy_flux'. The parameter name which the computed
        darcy_flux will be stored by in the dictionary.
    p_name (str): defaults to 'pressure'. The keyword that the pressure
        field is stored by in the dictionary.
    lam_name (str): defaults to 'mortar_solution'. The keyword that the mortar flux
        field is stored by in the dictionary.
    data (dictionary): defaults to None. If gb is mono-dimensional grid the data
        dictionary must be given. If gb is a multi-dimensional grid, this variable has
        no effect.

    Returns:
        gb, the same grid bucket with the added field 'darcy_flux' added to all
        node data fields. Note that the fluxes between grids will be added only
        at the gb edge, not at the node fields. The signs of the darcy_flux
        correspond to the directions of the normals, in the edge/coupling case
        those of the higher grid. For edges beteween grids of equal dimension,
        there is an implicit assumption that all normals point from the second
        to the first of the sorted grids (gb.sorted_nodes_of_edge(e)).

    """

    def extract_variable(d, var):
        if from_iterate:
            return d[pp.STATE][pp.ITERATE][var]
        else:
            return d[pp.STATE][var]

    def calculate_flux(param_dict, mat_dict, d):
        # Calculate the flux. First contributions from pressure and boundary conditions
        dis = (
            mat_dict["flux"] * extract_variable(d, p_name)
            + mat_dict["bound_flux"] * param_dict["bc_values"]
        )
        # Discretization of vector source terms
        vector_source_discr = mat_dict["vector_source"]
        # Get the actual source term - put to zero if not provided
        vector_source = param_dict.get(
            "vector_source", np.zeros(vector_source_discr.shape[1])
        )
        dis += vector_source_discr * vector_source
        return dis

    if keyword_store is None:
        keyword_store = keyword
    if not isinstance(gb, GridBucket) and not isinstance(gb, pp.GridBucket):
        parameter_dictionary = data[pp.PARAMETERS][keyword]
        matrix_dictionary = data[pp.DISCRETIZATION_MATRICES][keyword]
        if "flux" in matrix_dictionary:
            dis = calculate_flux(parameter_dictionary, matrix_dictionary, data)
        else:
            raise ValueError(
                """Darcy_Flux can only be computed if a flux-based
                                 discretization has been applied"""
            )
        data[pp.PARAMETERS][keyword_store][d_name] = dis
        return

    # Compute fluxes from pressures internal to the subdomain, and for global
    # boundary conditions.
    for g, d in gb:
        parameter_dictionary = d[pp.PARAMETERS][keyword]
        matrix_dictionary = d[pp.DISCRETIZATION_MATRICES][keyword]
        if "flux" in matrix_dictionary:
            dis = calculate_flux(parameter_dictionary, matrix_dictionary, d)
        else:
            raise ValueError(
                """Darcy_Flux can only be computed if a flux-based
                             discretization has been applied"""
            )

        d[pp.PARAMETERS][keyword_store][d_name] = dis
    # Compute fluxes over internal faces, induced by the mortar flux. These
    # are a critical part of what makes MPFA consistent, but will not be
    # present for TPFA.
    # Note that fluxes over faces on the subdomain boundaries are not included,
    # these are already accounted for in the mortar solution.
    for e, d in gb.edges():
        g_h = gb.nodes_of_edge(e)[1]
        d_h = gb.node_props(g_h)
        # The mapping mortar_to_hat_bc contains is composed of a mapping to
        # faces on the higher-dimensional grid, and computation of the induced
        # fluxes.

        bound_flux = d_h[pp.DISCRETIZATION_MATRICES][keyword]["bound_flux"]
        induced_flux = (
            bound_flux
            * d["mortar_grid"].mortar_to_master_int()
            * extract_variable(d, lam_name)
        )
        # Remove contribution directly on the boundary faces.
        induced_flux[g_h.tags["fracture_faces"]] = 0
        d_h[pp.PARAMETERS][keyword_store][d_name] += induced_flux
        d[pp.PARAMETERS][keyword_store][d_name] = extract_variable(d, lam_name).copy()


def boundary_to_sub_boundary(bound, subcell_topology):
    """
    Convert a boundary condition defined for faces to a boundary condition defined by
    subfaces.

    Parameters:
    -----------
    bound (pp.BoundaryCondition/pp.BoundarConditionVectorial):
        Boundary condition given for faces.
    subcell_topology (pp.fvutils.SubcellTopology):
        The subcell topology defining the finite volume subgrid.

    Returns:
    --------
    pp.BoundarCondition/pp.BoundarConditionVectorial: An instance of the
        BoundaryCondition/BoundaryConditionVectorial class, where all face values of
        bound has been copied to the subfaces as defined by subcell_topology.
    """
    bound = bound.copy()
    bound.is_dir = np.atleast_2d(bound.is_dir)[:, subcell_topology.fno_unique].squeeze()
    bound.is_rob = np.atleast_2d(bound.is_rob)[:, subcell_topology.fno_unique].squeeze()
    bound.is_neu = np.atleast_2d(bound.is_neu)[:, subcell_topology.fno_unique].squeeze()
    bound.is_internal = np.atleast_2d(bound.is_internal)[
        :, subcell_topology.fno_unique
    ].squeeze()
    if bound.robin_weight.ndim == 3:
        bound.robin_weight = bound.robin_weight[:, :, subcell_topology.fno_unique]
        bound.basis = bound.basis[:, :, subcell_topology.fno_unique]
    else:
        bound.robin_weight = bound.robin_weight[subcell_topology.fno_unique]
        bound.basis = bound.basis[subcell_topology.fno_unique]
    bound.num_faces = subcell_topology.num_subfno_unique
<<<<<<< HEAD
    return bound


def append_dofs_of_discretization(g, d, kw1, kw2, k_dof):
        """
        Appends rows to existing discretizations stored as 'stress' and
        'bound_stress' in the data dictionary on the nodes. Only applies to the
        highest dimension (for now, at least). The newly added faces are found
        from 'new_faces' in the data dictionary.
        Assumes all new rows and columns should be appended, not inserted to
        the "interior" of the discretization matrices.
        g -     grid object
        d -     corresponding data dictionary
        kw1 -   keyword for the stored discretization in the data dictionary,
                e.g. 'flux'
        kw2 -   keyword for the stored boundary discretization in the data
                dictionary, e.g. 'bound_flux'
        """
        cells = d['new_cells']
        faces = d['new_faces']
        n_new_cells = cells.size * k_dof
        n_new_faces = faces.size * k_dof

        # kw1
        new_rows = sps.csr_matrix((n_new_faces,
                                   g.num_cells * k_dof - n_new_cells))
        new_columns = sps.csr_matrix((g.num_faces * k_dof, n_new_cells))
        d[kw1] = sps.hstack([sps.vstack([d[kw1], new_rows]),
                             new_columns], format='csr')
        # kw2
        new_rows = sps.csr_matrix((n_new_faces,
                                   g.num_faces * k_dof - n_new_faces))
        new_columns = sps.csr_matrix((g.num_faces * k_dof, n_new_faces))
        d[kw2] = sps.hstack([sps.vstack([d[kw2], new_rows]),
                             new_columns], format='csr')


def partial_discretization(g, data, tensor, bnd, apertures, partial_discr,
                           physics='flow'):
    """
    Perform a partial (local) multi-point discretization on a grid with
    provided data, tensor and boundary conditions by
        1)  Appending the existing discretization matrices to the right size
        according to the added cells and faces.
        2)  Discretizing on the relevant subgrids by calls to the provided
        partial discretization function (mpfa_partial or mpsa_partial).
        3)  Zeroing out the rows corresponding to the updated faces.
        4)  Inserting the newly computed values to the just deleted rows.
    """
    # Get keywords and affected geometry
    known_physics = ['flow', 'mechanics']
    assert physics in known_physics
    if physics == 'flow':
        kw1, kw2 = 'flux', 'bound_flux'
        dof_multiplier = 1
    elif physics == 'mechanics':
        kw1, kw2 = 'stress', 'bound_stress'
        dof_multiplier = g.dim
    cells = g.tags.get('discretize_cells')
    faces = g.tags.get('discretize_faces')
    nodes = g.tags.get('discretize_nodes')

    # Update the existing discretization to the right size
    append_dofs_of_discretization(g, data, kw1, kw2, dof_multiplier)
    trm, bound_flux, affected_faces = \
        partial_discr(g, tensor, bnd, cells=cells, faces=faces, nodes=nodes,
                      apertures=apertures, inverter=None)

    # Account for dof offset for mechanical problem
    affected_faces = expand_indices_nd(affected_faces, dof_multiplier)

    zero_out_sparse_rows(data[kw1], affected_faces)
    zero_out_sparse_rows(data[kw2], affected_faces)
    data[kw1] += trm
    data[kw2] += bound_flux
=======
    bound.bf = np.where(np.isin(subcell_topology.fno, bound.bf))[0]
    return bound
>>>>>>> b0f20cf8
<|MERGE_RESOLUTION|>--- conflicted
+++ resolved
@@ -1,11 +1,8 @@
 """
 Various FV specific utility functions.
 """
-<<<<<<< HEAD
-
 from __future__ import division
-=======
->>>>>>> b0f20cf8
+
 import numpy as np
 import scipy.sparse as sps
 from typing import Tuple, Any, Generator, Dict, Optional
@@ -1653,7 +1650,7 @@
         bound.robin_weight = bound.robin_weight[subcell_topology.fno_unique]
         bound.basis = bound.basis[subcell_topology.fno_unique]
     bound.num_faces = subcell_topology.num_subfno_unique
-<<<<<<< HEAD
+    bound.bf = np.where(np.isin(subcell_topology.fno, bound.bf))[0]
     return bound
 
 
@@ -1728,8 +1725,4 @@
     zero_out_sparse_rows(data[kw1], affected_faces)
     zero_out_sparse_rows(data[kw2], affected_faces)
     data[kw1] += trm
-    data[kw2] += bound_flux
-=======
-    bound.bf = np.where(np.isin(subcell_topology.fno, bound.bf))[0]
-    return bound
->>>>>>> b0f20cf8
+    data[kw2] += bound_flux