--- conflicted
+++ resolved
@@ -989,17 +989,13 @@
         # the one to who's faces the fluxes correspond
         g1, g2 = gb.sorted_nodes_of_edge(e)
 
-<<<<<<< HEAD
         if  g1.dim != g2.dim and data['face_cells'] is not None:
             try:
                 pa = data['param']
             except KeyError:
                 pa = Parameters(g2)
                 data['param'] = pa
-=======
-        if  g1.dim != g2.dim and d['face_cells'] is not None:
-            pa = d['param']
->>>>>>> 09593d81
+                
             coupling_flux = gb.edge_prop(e, 'coupling_flux')[0]
             pressures = gb.nodes_prop([g2, g1], p_name)
             dis = coupling_flux * np.concatenate(pressures)
