from __future__ import annotations

from typing import Any

import numpy as np
import scipy.sparse as sps

import porepy as pp
from porepy.numerics.discretization import Discretization


class Upwind(Discretization):
    """
    Discretize a hyperbolic transport equation using a single point upstream
    weighting scheme.


    """

    def __init__(self, keyword: str = "transport") -> None:
        self.keyword = keyword

        # Keywords used to store matrix and right-hand side in the matrix_dictionary
        self.upwind_matrix_key = "transport"
        self.bound_transport_dir_matrix_key = "rhs_dir"
        self.bound_transport_neu_matrix_key = "rhs_neu"

        # Key used to set the advective flux in the parameter dictionary
        self._flux_array_key = "darcy_flux"

    def ndof(self, sd: pp.Grid) -> int:
        """
        Return the number of degrees of freedom associated to the method.
        In this case number of cells (concentration dof).

        Parameter
        ---------
        sd: grid, or a subclass.

        Return
        ------
        dof: the number of degrees of freedom.

        """
        return sd.num_cells

    def assemble_matrix_rhs(
        self, sd: pp.Grid, data: dict
    ) -> tuple[sps.spmatrix, np.ndarray]:
        """Return the matrix for an upwind discretization of a linear transport
        problem.

        To stay true with a legacy format, the assembled system includes scaling with
        the advective flux field.

        Parameters:
            g (Grid): Computational grid, with geometry fields computed.
            data (dictionary): With data stored.

        Returns:
            scipy.sparse.csr_matrix: System matrix of this discretization.
                Size: sd.num_cells x sd.num_cells.
            np.ndarray: Right hand side vector with representation of boundary
                conditions. The size of the vector will depend on the discretization.

        """
        return self.assemble_matrix(sd, data), self.assemble_rhs(sd, data)

    def assemble_matrix(self, sd: pp.Grid, data: dict) -> sps.spmatrix:
        """Return the matrix for an upwind discretization of a linear transport
        problem.

        To stay true with a legacy format, the assembled system includes scaling with
        the advective flux field.

        Parameters:
            g (Grid): Computational grid, with geometry fields computed.
            data (dictionary): With data stored.

        Returns:
            scipy.sparse.csr_matrix: System matrix of this discretization.
                Size: sd.num_cells x sd.num_cells.

        """
        matrix_dictionary: dict[str, sps.spmatrix] = data[pp.DISCRETIZATION_MATRICES][
            self.keyword
        ]
        upwind = matrix_dictionary[self.upwind_matrix_key]

        # Scaling with the advective flux.
        # This is included to stay compatible with the legacy contract for this
        # function (e.g. it should assemble the discretization matrix for the full
        # advection problem).
        param_dictionary: dict = data[pp.PARAMETERS][self.keyword]
        flux_arr = param_dictionary[self._flux_array_key]
        flux_mat = sps.dia_matrix((flux_arr, 0), shape=(sd.num_faces, sd.num_faces))

        div: sps.spmatrix = pp.fvutils.scalar_divergence(sd)

        if div.shape[1] != upwind.shape[0]:
            # It should not be difficult to fix this, however it requires some thinking
            # on data format for boundary conditions for systems of equations.
            raise ValueError(
                """Dimension mismatch in assembly of discretization term.
                                Be aware that upwinding with multiple components is only
                                supported in Ad mode.
                            """
            )
        return div * flux_mat * upwind

    def assemble_rhs(self, sd: pp.Grid, data: dict) -> np.ndarray:
        """Return the right-hand side for an upwind discretization of a linear
        transport problem.

        To stay true with a legacy format, the assembled system includes scaling with
        the advective flux field.

        Parameters:
            g (Grid): Computational grid, with geometry fields computed.
            data (dictionary): With data stored.

        Returns:
            np.ndarray: Right hand side vector with representation of boundary
                conditions. The size of the vector will depend on the discretization.

        """
        parameter_dictionary: dict[str, Any] = data[pp.PARAMETERS][self.keyword]
        matrix_dictionary: dict[str, sps.spmatrix] = data[pp.DISCRETIZATION_MATRICES][
            self.keyword
        ]

        bc_values: np.ndarray = parameter_dictionary["bc_values"]
        bc_discr_dir: sps.spmatrix = matrix_dictionary[
            self.bound_transport_dir_matrix_key
        ]
        bc_discr_neu: sps.spmatrix = matrix_dictionary[
            self.bound_transport_neu_matrix_key
        ]

        # Scaling with the advective flux.
        # This is included to stay compatible with the legacy contract for this
        # function (e.g. it should assemble the discretization matrix for the full
        # advection problem).
        param_dictionary: dict = data[pp.PARAMETERS][self.keyword]

        # The sign of the flux field was already accounted for in discretization,
        # see self.discretization().
        flux_arr: np.ndarray = param_dictionary[self._flux_array_key]
        flux_mat = sps.dia_matrix((flux_arr, 0), shape=(sd.num_faces, sd.num_faces))

        div: sps.spmatrix = pp.fvutils.scalar_divergence(sd)
        assert bc_discr_dir.shape == bc_discr_neu.shape
        if (
            div.shape[1] != bc_discr_dir.shape[0]
            or bc_discr_dir.shape[1] != bc_values.size
        ):
            # It should not be difficult to fix this, however it requires some thinking
            # on data format for boundary conditions for systems of equations.
            raise ValueError(
                """Dimension mismatch in assembly of rhs term.
                                Be aware that upwinding with multiple components is only
                                supported in Ad mode.
                            """
            )
        return div * (bc_discr_neu + bc_discr_dir * flux_mat) * bc_values

    def discretize(self, sd: pp.Grid, data: dict) -> None:
        """Return the matrix and righ-hand side for an upstream discretization based on
        a scalar flux field.

        The vector field is assumed to be given as the normal velocity, weighted with
        the face area, at each face. The discretization is *not* scaled with the fluxes,
        this must be done externally.

        If not specified the inflow boundary conditions are no-flow, while
        the outflow boundary conditions are open.

        The name of data in the input dictionary (data) are:
        darcy_flux : array (sd.num_faces)
            Normal velocity at each face, weighted by the face area.
        bc : boundary conditions (optional)
        bc_val : dictionary (optional)
            Values of the boundary conditions. The dictionary has at most the
            following keys: 'dir' and 'neu', for Dirichlet and Neumann boundary
            conditions, respectively.
        source : array (sd.num_cells) of source (positive) or sink (negative) terms.
        num_components (int, optional): Number of components to be advected. Defaults
            to 1.

        Parameters
        ----------
        g : grid, or a subclass, with geometry fields computed.
        data: dictionary to store the data.

        Return
        ------
        matrix: sparse csr (sd.num_cells, g_num_cells)
            Upwind matrix obtained from the discretization.
        rhs: array (g_num_cells)
            Right-hand side which contains the boundary conditions.

        Examples
        --------
        data = {'darcy_flux': u, 'bc': bnd, 'bc_val': bnd_val}
        advect = upwind.Upwind()
        U, rhs = advect.matrix_rhs(g, data)

        data = {'deltaT': advect.cfl(g, data)}
        M, _ = mass.MassMatrix().matrix_rhs(g, data)

        M_minus_U = M - U
        invM = mass.MassMatrix().inv(M)

        # Loop over the time
        for i in np.arange( N ):
            conc = invM.dot((M_minus_U).dot(conc) + rhs)
        """

        parameter_dictionary: dict[str, Any] = data[pp.PARAMETERS][self.keyword]
        matrix_dictionary: dict[str, sps.spmatrix] = data[pp.DISCRETIZATION_MATRICES][
            self.keyword
        ]
        
        # Number of componets 
        num_components: int = parameter_dictionary.get("num_components", 1)
        
        # Shortcut for point grids
<<<<<<< HEAD
        if g.dim == 0:
            matrix_dictionary[self.upwind_matrix_key] = sps.csr_matrix((0, num_components))
=======
        if sd.dim == 0:
            matrix_dictionary[self.upwind_matrix_key] = sps.csr_matrix((0, 1))
>>>>>>> 1c010d4f
            matrix_dictionary[self.bound_transport_dir_matrix_key] = sps.csr_matrix(
                (0, 0)
            )
            matrix_dictionary[self.bound_transport_neu_matrix_key] = sps.csr_matrix(
                (0, 0)
            )
            return

        # Get the sign of the advective flux
        darcy_flux: np.ndarray = np.sign(parameter_dictionary[self._flux_array_key])

        bc: pp.BoundaryCondition = parameter_dictionary["bc"]

        # Booleans of flux direction
        pos_flux = darcy_flux >= 0
        neg_flux = np.logical_not(pos_flux)

        # Array to store index of the cell in the upstream direction
        upstream_cell_ind = np.zeros(sd.num_faces, dtype=int)
        # Fill the array based on the cell-face relation. By construction, the normal
        # vector of a face points from the first to the second row in this array
        cf_dense = sd.cell_face_as_dense()
        # Positive fluxes point in the same direction as the normal vector, find the
        # upstream cell
        upstream_cell_ind[pos_flux] = cf_dense[0, pos_flux]
        upstream_cell_ind[neg_flux] = cf_dense[1, neg_flux]

        # Make row and data arrays, preparing to make a coo-matrix for the upstream
        # cell-to-face map.
        row = np.arange(sd.num_faces)
        values = np.ones(sd.num_faces, dtype=int)

        # We need to eliminate faces on the boundary; these will be discretized
        # separately below. On faces with Neumann conditions, boundary conditions apply
        # for inflow; outflow faces should be assigned Dirichlet conditions.
        # For Dirichlet, only inflow conditions are given; for outflow, we use upstream
        # weighting (thus no need to modify the matrix we are about to build).

        # faces with Neumann conditions
        neumann_ind = np.where(bc.is_neu)[0]

        # Faces with Dirichlet conditions and inflow. The latter is identified by
        # considering the direction of the flux, and the upstream element in cf_dense
        # (note that the exterior of the domain is represented by -1 in cf_dense).
        inflow_ind = np.where(
            np.logical_and(
                bc.is_dir,
                np.logical_or(
                    np.logical_and(pos_flux, cf_dense[0] < 0),
                    np.logical_and(neg_flux, cf_dense[1] < 0),
                ),
            )
        )[0]

        # Delete indices that should be treated by boundary conditions
        delete_ind = np.sort(np.r_[neumann_ind, inflow_ind])
        row = np.delete(row, delete_ind)
        values = np.delete(values, delete_ind)
        col = np.delete(upstream_cell_ind, delete_ind)

        # Finally, we can construct the upstream weighting matrix.
        upstream_mat = sps.coo_matrix(
            (
                values,
                (row, col),
            ),
            shape=(sd.num_faces, sd.num_cells),
        ).tocsr()

        # Form and store discretization matrix
        # Expand the discretization matrix to more than one component
    
        matrix_dictionary[self.upwind_matrix_key] = sps.kron(
            upstream_mat, sps.eye(num_components)
        ).tocsr()

        # Boundary conditions
        # Since the upwind discretization could be combined with a diffusion discretization
        # in an advection-diffusion equation, treatment of boundary conditions can be a
        # bit delicate, and the code should be used with some caution. The below
        # implementation follows the following steps:
        #
        # 1) On Neumann boundaries the prescribed boundary value should effectively
        # be added to the adjacent cell, with the convention that influx (so
        # negative boundary value) should correspond to accumulation.
        # 2) On Dirichlet boundaries, we consider only inflow boundaries. Outflow boundaries
        # are treated by the standard discretization.

        # For Neumann faces we need to assign the sign of the divergence, to
        # counteract multiplication with the same sign when the divergence is
        # applied (e.g. in self.assemble_matrix).
        sgn_div = pp.fvutils.scalar_divergence(sd).sum(axis=0).A.squeeze()

        # Need minus signs on both Neumann and Dirichlet data to ensure that accumulation
        # follows from negative fluxes.
        bc_discr_neu = sps.coo_matrix(
            (-sgn_div[neumann_ind], (neumann_ind, neumann_ind)),
            shape=(sd.num_faces, sd.num_faces),
        ).tocsr()
        bc_discr_dir = sps.coo_matrix(
            (-np.ones(inflow_ind.size), (inflow_ind, inflow_ind)),
            shape=(sd.num_faces, sd.num_faces),
        ).tocsr()

        # Expand matrix to the right number of components, and store it
        matrix_dictionary[self.bound_transport_neu_matrix_key] = sps.kron(
            bc_discr_neu, sps.eye(num_components)
        ).tocsr()
        matrix_dictionary[self.bound_transport_dir_matrix_key] = sps.kron(
            bc_discr_dir, sps.eye(num_components)
        ).tocsr()

    def cfl(self, sd: pp.Grid, data: dict, d_name="darcy_flux"):
        """
        Return the time step according to the CFL condition.
        Note: the vector field is assumed to be given as the normal velocity,
        weighted with the face area, at each face.

        The name of data in the input dictionary (data) are:
        darcy_flux : array (sd.num_faces)
            Normal velocity at each face, weighted by the face area.

        Parameters
        ----------
        g : grid, or a subclass, with geometry fields computed.
        data: dictionary to store the data.
        d_name: (string) keyword for dischagre file in data dictionary

        Return
        ------
        deltaT: time step according to CFL condition.

        """
        if sd.dim == 0:
            return np.inf
        # Retrieve the data
        parameter_dictionary = data[pp.PARAMETERS][self.keyword]
        darcy_flux = parameter_dictionary[d_name]
        phi = parameter_dictionary["mass_weight"]

        faces, cells, _ = sps.find(sd.cell_faces)

        # Detect and remove the faces which have zero in darcy_flux
        not_zero = ~np.isclose(np.zeros(faces.size), darcy_flux[faces], atol=0)
        if not np.any(not_zero):
            return np.inf

        cells = cells[not_zero]
        faces = faces[not_zero]

        # Compute discrete distance cell to face centers
        dist_vector = sd.face_centers[:, faces] - sd.cell_centers[:, cells]
        # Element-wise scalar products between the distance vectors and the
        # normals
        dist = np.einsum("ij,ij->j", dist_vector, sd.face_normals[:, faces])
        # Additionally, we consider the phi (porosity) and the cell-mapping
        coeff = phi[cells]
        # deltaT is deltaX/darcy_flux with coefficient
        return np.amin(np.abs(np.divide(dist, darcy_flux[faces])) * coeff)

    def darcy_flux(self, sd: pp.Grid, beta, cell_apertures=None):
        """
        Return the normal component of the velocity, for each face, weighted by
        the face area and aperture.

        Parameters
        ----------
        g : grid, or a subclass, with geometry fields computed.
        beta: (3x1) array which represents the constant velocity.
        cell_apertures: (sd.num_faces) array of apertures

        Return
        ------
        darcy_flux : array (sd.num_faces)
            Normal velocity at each face, weighted by the face area.

        """
        if cell_apertures is None:
            face_apertures = np.ones(sd.num_faces)
        else:
            face_apertures = abs(sd.cell_faces) * cell_apertures
            r, _, _ = sps.find(sd.cell_faces)
            face_apertures = face_apertures / np.bincount(r)

        beta = np.asarray(beta)
        assert beta.size == 3

        if sd.dim == 0:
            if sd.num_faces == 0:
                dot_prod = np.zeros(0)
            else:
                dot_prod = np.dot(sd.face_normals.ravel("F"), face_apertures * beta)
            return np.atleast_1d(dot_prod)

        return np.array(
            [np.dot(n, a * beta) for n, a in zip(sd.face_normals.T, face_apertures)]
        )

    def outflow(self, sd: pp.Grid, data: dict, d_name="darcy_flux"):
        if sd.dim == 0:
            return sps.csr_matrix([0])

        parameter_dictionary = data[pp.PARAMETERS][self.keyword]
        darcy_flux = parameter_dictionary[d_name]
        bc = parameter_dictionary["bc"]
        bc_val = parameter_dictionary["bc_values"]

        has_bc = not (bc is None or bc_val is None)

        # Compute the face flux respect to the real direction of the normals
        indices = sd.cell_faces.indices
        flow_faces = sd.cell_faces.copy()
        flow_faces.data *= darcy_flux[indices]

        # Retrieve the faces boundary and their numeration in the flow_faces
        # We need to impose no-flow for the inflow faces without boundary
        # condition
        mask = np.unique(indices, return_index=True)[1]
        bc_neu = sd.tags["domain_boundary_faces"].nonzero()[0]

        if has_bc:
            # If boundary conditions are imposed remove the faces from this
            # procedure.
            bc_dir = np.where(bc.is_dir)[0]
            bc_neu = np.setdiff1d(bc_neu, bc_dir, assume_unique=True)
            bc_dir = mask[bc_dir]

            # Remove Dirichlet inflow
            inflow = flow_faces.copy()

            inflow.data[bc_dir] = inflow.data[bc_dir].clip(max=0)
            flow_faces.data[bc_dir] = flow_faces.data[bc_dir].clip(min=0)

        # Remove all Neumann
        bc_neu = mask[bc_neu]
        flow_faces.data[bc_neu] = 0

        # Determine the outflow faces
        if_faces = flow_faces.copy()
        if_faces.data = np.sign(if_faces.data)

        outflow_faces = if_faces.indices[if_faces.data > 0]
        domain_boundary_faces = sd.tags["domain_boundary_faces"].nonzero()[0]
        outflow_faces = np.intersect1d(
            outflow_faces, domain_boundary_faces, assume_unique=True
        )

        # va tutto bene se ho neumann omogeneo
        # gli outflow sono positivi

        if_outflow_faces = if_faces.copy()
        if_outflow_faces.data[:] = 0
        if_outflow_faces.data[np.in1d(if_faces.indices, outflow_faces)] = 1

        if_outflow_cells = if_outflow_faces.transpose() * flow_faces
        if_outflow_cells.tocsr()

        return if_outflow_cells<|MERGE_RESOLUTION|>--- conflicted
+++ resolved
@@ -225,13 +225,11 @@
         num_components: int = parameter_dictionary.get("num_components", 1)
         
         # Shortcut for point grids
-<<<<<<< HEAD
-        if g.dim == 0:
-            matrix_dictionary[self.upwind_matrix_key] = sps.csr_matrix((0, num_components))
-=======
         if sd.dim == 0:
-            matrix_dictionary[self.upwind_matrix_key] = sps.csr_matrix((0, 1))
->>>>>>> 1c010d4f
+            matrix_dictionary[self.upwind_matrix_key] = sps.csr_matrix(
+                (0, num_components)
+                )
+
             matrix_dictionary[self.bound_transport_dir_matrix_key] = sps.csr_matrix(
                 (0, 0)
             )
