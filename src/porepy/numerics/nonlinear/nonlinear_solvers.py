"""
Nonlinear solvers to be used with model classes.
Implemented classes
    NewtonSolver
"""

import logging

import numpy as np

# ``tqdm`` is not a dependency. Up to the user to install it.
try:
    # Avoid some mypy trouble.
    from tqdm.autonotebook import trange  # type: ignore

    # Only import this if needed
    from porepy.utils.ui_and_logging import (
        logging_redirect_tqdm_with_level as logging_redirect_tqdm,
    )

except ImportError:
    _IS_TQDM_AVAILABLE: bool = False
else:
    _IS_TQDM_AVAILABLE = True


# Module-wide logger
logger = logging.getLogger(__name__)


class NewtonSolver:
    def __init__(self, params=None) -> None:
        if params is None:
            params = {}

        default_options = {
            "max_iterations": 10,
            "nl_convergence_tol": 1e-10,
            "nl_convergence_tol_res": np.inf,
            "nl_divergence_tol": 1e5,
        }
        default_options.update(params)
        self.params = default_options

        self.progress_bar: bool = params.get("progressbars", False)
        # Allow the position of the progress bar to be flexible, depending on whether
        # this is called inside a time loop, a time loop and an additional propagation
        # loop or inside a stationary problem (default).
        self.progress_bar_position: int = params.get("progress_bar_position", 0)

    def solve(self, model) -> tuple[bool, int]:
        """Solve the nonlinear problem.

        Parameters:
            model: The model instance specifying the problem to be solved.

        Returns:
            A 2-tuple containing:

            bool:

                True if the solution is converged.
            int:

                Number of iterations used.

        """
        model.before_nonlinear_loop()

        iteration_counter = 0

        error_res = np.inf
        error_inc = np.inf
        is_converged = False
        is_diverged = False
        sol = model.equation_system.get_variable_values(time_step_index=0)

        # Extract residual of initial guess.
        res_init = model.equation_system.assemble(evaluate_jacobian=False)

        # Define a function that does all the work during one Newton iteration, except
        # for everything ``tqdm`` related.
        def newton_step() -> None:
            # Bind to variables in the outer function
            nonlocal sol
            nonlocal res_init
            nonlocal error_res
            nonlocal error_inc
            nonlocal is_converged
            nonlocal is_diverged

            # Logging.
            logger.info(
                f"Newton iteration number {iteration_counter}"
                + f" of {self.params['max_iterations']}"
            )

            # Re-discretize the nonlinear term
            model.before_nonlinear_iteration()

            sol = self.iteration(model)

            model.after_nonlinear_iteration(sol)
            # Note: The residual is extracted after the solution has been updated by the
            # after_nonlinear_iteration() method.
            res = model.equation_system.assemble(evaluate_jacobian=False)

            error_res, error_inc, is_converged, is_diverged = model.check_convergence(
                sol, res, res_init, self.params
            )

        # Progressbars turned off or tqdm not installed:
        if not self.progress_bar or not _IS_TQDM_AVAILABLE:
            while (
                iteration_counter <= self.params["max_iterations"] and not is_converged
            ):
                newton_step()

                if is_diverged:
<<<<<<< HEAD
                    model.after_nonlinear_failure(sol)
=======
                    model.after_nonlinear_failure(sol, errors, iteration_counter)
                    break
>>>>>>> 8b81a0d7
                elif is_converged:
                    model.after_nonlinear_convergence(sol)

                iteration_counter += 1

        # Progressbars turned on:
        else:
            # Redirect the root logger, s.t. no logger interferes with the progressbars.
            with logging_redirect_tqdm([logging.root]):
                # Initialize a progress bar. Length is the number of maximal Newton
                # iterations.
                solver_progressbar = trange(  # type: ignore
                    self.params["max_iterations"],
                    desc="Newton loop",
                    position=self.progress_bar_position,
                    leave=False,
                )

                while (
                    iteration_counter <= self.params["max_iterations"]
                    and not is_converged
                ):
                    solver_progressbar.set_description_str(
                        f"Newton iteration number {iteration_counter + 1} of \
                            {self.params['max_iterations']}"
                    )
                    newton_step()
                    solver_progressbar.update(n=1)
                    solver_progressbar.set_postfix_str(f"Inc. {error_inc}")

                    if is_diverged:
                        # If the process finishes early, the tqdm bar needs to be
                        # manually closed. See https://stackoverflow.com/a/73175351.
                        solver_progressbar.close()
                        model.after_nonlinear_failure(sol)
                        break
                    elif is_converged:
                        solver_progressbar.close()
                        model.after_nonlinear_convergence(sol)
                        break

                    iteration_counter += 1

        if not is_converged:
            model.after_nonlinear_failure(sol)

        return is_converged, iteration_counter

    def iteration(self, model) -> np.ndarray:
        """A single nonlinear iteration.

        Right now, this is an almost trivial function. However, we keep it as a separate
        function to prepare for possible future introduction of more advanced schemes.

        Parameters:
            model: The model instance specifying the problem to be solved.

        Returns:
            np.ndarray: Solution to linearized system, i.e. the Newton update
                increment.

        """
        model.assemble_linear_system()
        sol = model.solve_linear_system()
        return sol<|MERGE_RESOLUTION|>--- conflicted
+++ resolved
@@ -117,12 +117,8 @@
                 newton_step()
 
                 if is_diverged:
-<<<<<<< HEAD
                     model.after_nonlinear_failure(sol)
-=======
-                    model.after_nonlinear_failure(sol, errors, iteration_counter)
                     break
->>>>>>> 8b81a0d7
                 elif is_converged:
                     model.after_nonlinear_convergence(sol)
 
