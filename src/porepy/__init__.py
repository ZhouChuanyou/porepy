--- conflicted
+++ resolved
@@ -139,20 +139,6 @@
 
 # Finite elements, elliptic
 from porepy.numerics.fem.rt0 import RT0
-
-<<<<<<< HEAD
-# Mixed-dimensional discretizations and assemblers
-from porepy.numerics.interface_laws.elliptic_interface_laws import (
-    RobinCoupling,
-    FluxPressureContinuity,
-    WellCoupling,
-)
-=======
-from porepy.numerics.mixed_dim import assembler_filters
-from porepy.numerics.mixed_dim.dof_manager import DofManager
-from porepy.numerics.mixed_dim.assembler import Assembler
->>>>>>> 05273604
-
 import porepy.numerics
 
 # Transport related
