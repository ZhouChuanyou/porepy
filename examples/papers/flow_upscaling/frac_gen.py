import numpy as np
import scipy.stats as stats


<<<<<<< HEAD
def fit(pts, edges, frac, family, ks_size=100, p_val_min = 0.05):
=======
def fit(pts, edges, frac, family, ks_size=100, p_val_min=0.05):
>>>>>>> 2da7c2ad
    """
    Compute the distribution from a set of fracture families for the length and angle.

    Parameters:
    pts: list of points
    edges: list of edges as point ids
    frac: fracture identification number for each edge
    family: family identification number for each edge
    ks_size: (optional) sample size for the Kolmogorov-Simirnov test, default 100
    p_val_min: (optional) minimum p-value to validate the goodness of the fitting

    Return:
    dist_l: for each family distribution for the fracture length
    dist_a: for each family distribution for the fracture angle

    Note:
    1) so far this implementation does not take care of the family
    """

    dist_l = fit_length_distribution(pts, edges, frac, family, ks_size=ks_size,
                                     p_val_min=p_val_min)
    dist_a = fit_angle_distribution(pts, edges, frac, family, ks_size=ks_size,
                                     p_val_min=p_val_min)
    return dist_l, dist_a


def fit_length_distribution(pts, edges, frac=None, family=None, ks_size=100, p_val_min = 0.05):
    """
    Compute the distribution from a set of fracture families for the length and angle.

    Parameters:
    pts: list of points
    edges: list of edges as point ids
    frac: fracture identification number for each edge
    family: family identification number for each edge
    ks_size: (optional) sample size for the Kolmogorov-Simirnov test, default 100
    p_val_min: (optional) minimum p-value to validate the goodness of the fitting

    Return:
    dist_l: for each family distribution for the fracture length

    Note:
    1) so far this implementation does not take care of the family
    """
    if frac is None:
        frac = np.arange(edges.shape[1])
    if family is None:
        family = np.zeros(edges.shape[1])

    # fit the lenght distribution
    dist = np.array([stats.expon, stats.lognorm])

    # fit the possible lenght distributions
    l = length(pts, edges, frac)
    dist_fit = np.array([d.fit(l, floc=0) for d in dist])

    # determine which is the best distribution with a Kolmogorov-Smirnov test
    ks = lambda d, p: stats.ks_2samp(l, d.rvs(*p, size=ks_size))[1]
    p_val = np.array([ks(d, p) for d, p in zip(dist, dist_fit)])
    best_fit = np.argmax(p_val)

    if p_val[best_fit] < p_val_min:
        raise ValueError("p-value not satisfactory for length fit")

    # collect the data
    dist_l = {
        "dist": dist[best_fit],
        "param": dist_fit[best_fit],
        "p_val": p_val[best_fit],
    }

    return dist_l

def fit_angle_distribution(pts, edges, frac=None, family=None, ks_size=100, p_val_min = 0.05):
    """
    Compute the distribution from a set of fracture families for the length and angle.

    Parameters:
    pts: list of points
    edges: list of edges as point ids
    frac: fracture identification number for each edge
    family: family identification number for each edge
    ks_size: (optional) sample size for the Kolmogorov-Simirnov test, default 100
    p_val_min: (optional) minimum p-value to validate the goodness of the fitting

    Return:
    dist_a: for each family distribution for the fracture angle

    Note:
    1) so far this implementation does not take care of the family
    2) the angle should be divided in two categories, since we have conjugate fractures
    """
    if frac is None:
        frac = np.arange(edges.shape[1])
    if family is None:
        family = np.zeros(edges.shape[1])

    # start the computation for the angles
    dist = stats.vonmises
    a = angle(pts, edges, frac)
    dist_fit = dist.fit(a, fscale=1)

    # check the goodness of the fit with Kolmogorov-Smirnov test
    p_val = stats.ks_2samp(a, dist.rvs(*dist_fit, size=ks_size))[1]

    if p_val < p_val_min:
        raise ValueError("p-value not satisfactory for angle fit")

    # collect the data
    dist_a = {"dist": dist, "param": dist_fit, "p_val": p_val}

    return dist_a


def generate(pts, edges, frac, dist_l, dist_a):

    num_frac = np.unique(frac).size
    # generate lenght and angle
    l = generate_from_distribution(num_frac, dist_l)
    a = generate_from_distribution(num_frac, dist_a)

    # first compute the fracture centres and then generate them
    avg = lambda e0, e1: 0.5 * (pts[:, e0] + pts[:, e1])
    pts_c = np.array([avg(e[0], e[1]) for e in edges.T]).T

    # compute the mean centre based on the fracture id
    mean_c = lambda f: np.mean(pts_c[:, np.isin(frac, f)], axis=1)
    mean_c = np.array([mean_c(f) for f in np.unique(frac)]).T

    dist_c = stats.uniform.rvs
    c = dist_c(np.amin(mean_c, axis=1), np.amax(mean_c, axis=1), (num_frac, 2)).T

    return fracture_from_center_angle_length(c, l, a)


def fracture_from_center_angle_length(c, l, a):
    # generate the new set of pts and edges
<<<<<<< HEAD
    num_frac = l.size

    pts_n = np.empty((2, l.size*2))
=======
    pts_n = np.empty((2, l.size * 2))
>>>>>>> 2da7c2ad
    delta = 0.5 * l * np.array([np.cos(a), np.sin(a)])
    for i in np.arange(num_frac):
        pts_n[:, 2 * i] = c[:, i] + delta[:, i]
        pts_n[:, 2 * i + 1] = c[:, i] - delta[:, i]

    edges_n = np.array([2 * np.arange(num_frac), 2 * np.arange(1, num_frac + 1) - 1])

    return pts_n, edges_n

<<<<<<< HEAD
def generate_from_distribution(num_fracs, dist_a):
    return dist_a["dist"].rvs(*dist_a["param"], num_fracs)


def length(pts, edges, frac):
=======

def __length(pts, edges, frac):
>>>>>>> 2da7c2ad
    """
    Compute the total length of the fractures, based on the fracture id.
    The output array has length as unique(frac) and ordered from the lower index
    to the higher.

    Parameters:
    pts: list of points
    edges: list of edges as point ids
    frac: fracture identification number for each edge

    Return:
    length: total length for each fracture
    """

    # compute the length for each segment
    norm = lambda e0, e1: np.linalg.norm(pts[:, e0] - pts[:, e1])
    l = np.array([norm(e[0], e[1]) for e in edges.T])

    # compute the total length based on the fracture id
    tot_l = lambda f: np.sum(l[np.isin(frac, f)])
    return np.array([tot_l(f) for f in np.unique(frac)])

<<<<<<< HEAD
def angle(pts, edges, frac):
=======

def __angle(pts, edges, frac):
>>>>>>> 2da7c2ad
    """
    Compute the mean angle of the fractures, based on the fracture id.
    The output array has length as unique(frac) and ordered from the lower index
    to the higher.

    Parameters:
    pts: list of points
    edges: list of edges as point ids
    frac: fracture identification number for each edge

    Return:
    angle: mean angle for each fracture
    """

    # compute the angle for each segment
    alpha = lambda e0, e1: np.arctan2(pts[1, e0] - pts[1, e1], pts[0, e0] - pts[0, e1])
    a = np.array([alpha(e[0], e[1]) for e in edges.T])

    # compute the mean angle based on the fracture id
    mean_alpha = lambda f: np.mean(a[np.isin(frac, f)])
    mean_a = np.array([mean_alpha(f) for f in np.unique(frac)])

    # we want only angles in (0, pi)
    mask = mean_a < 0
    mean_a[mask] = np.pi - np.abs(mean_a[mask])
    mean_a[mean_a > np.pi] -= np.pi

    return mean_a


def count_center_point_densities(p, e, domain, nx=10, ny=10):
    """ Divide the domain into boxes, count the number of fracture centers
    contained within each box.

    Parameters:
        p (np.array, 2 x n): Point coordinates of the fractures
        e (np.array, 2 x n): Connections between the coordinates
        domain (dictionary): Description of the simulation domain. Should
            contain fields xmin, xmax, ymin, ymax.
        nx, ny (int, optional): Number of boxes in x and y direction. Defaults
            to 10.

    Returns:
        np.array (nx x ny): Number of centers within each box

    """
    p = np.atleast_2d(p)
    pc = _compute_center(p, e)

    if p.shape[0] == 1:
        x0, dx = _decompose_domain(domain, nx, ny)
        num_occ = np.zeros(nx)
        for i in range(nx):
            hit = np.logical_and.reduce([pc[0] > (x0 + i * dx),
                                         pc[0] <= (x0 + (i + 1) * dx)])
            num_occ[i] = hit.sum()
        return num_occ.astype(np.int)

    elif p.shape[0] == 2:
        x0, y0, dx, dy = _decompose_domain(domain, nx, ny)
        num_occ = np.zeros((nx, ny))
        # Can probably do this more vectorized, but for now, a for loop will suffice
        for i in range(nx):
            for j in range(ny):
                hit = np.logical_and.reduce([pc[0] > (x0 + i * dx), pc[0] < (x0 + (i + 1) * dx),
                                             pc[1] > (y0 + j * dy), pc[1] < (y0 + (j + 1) * dy)])
                num_occ[i, j] = hit.sum()

        return num_occ

    else:
        raise ValueError("Have not yet implemented 3D geometries")


def define_centers_by_boxes(domain, intensity, distribution='poisson'):
    """ Define center points of fractures, intended used in a marked point
    process.

    The domain is assumed decomposed into a set of boxes, and fracture points
    will be allocated within each box, according to the specified distribution
    and intensity.

    A tacit assumption is that the domain and intensity map corresponds to
    values used in and computed by count_center_point_densities. If this is
    not the case, scaling errors of the densities will arise. This should not
    be difficult to generalize, but there is no time right now.

    The implementation closely follows y Xu and Dowd:
        A new computer code for discrete fracture network modelling
        Computers and Geosciences, 2010

    Parameters:
        domain (dictionary): Description of the simulation domain. Should
            contain fields xmin, xmax, ymin, ymax.
        intensity (np.array, nx x ny): Intensity map, mean values for fracture
            density in each of the boxes the domain will be split into.
        distribution (str, default): Specify which distribution is followed.
            For now a placeholder value, only 'poisson' is allowed.

    Returns:
         np.array (2 x n): Coordinates of the fracture centers.

    Raises:
        ValueError if distribution does not equal poisson.

    """


    if distribution != 'poisson':
        return ValueError('Only Poisson point processes have been implemented')

    nx, ny = intensity.shape
    num_boxes = intensity.size

    max_intensity = intensity.max()

    x0, y0, dx, dy = _decompose_domain(domain, nx, ny)

    # It is assumed that the intensities are computed relative to boxes of the
    # same size that are assigned in here
    area_of_box=1

    pts = np.empty(num_boxes, dtype=np.object)

    # First generate the full set of points with maximum intensity
    counter = 0
    for i in range(nx):
        for j in range(ny):
            num_p_loc = stats.poisson(max_intensity * area_of_box).rvs(1)[0]
            p_loc = np.random.rand(2, num_p_loc)
            p_loc[0] = x0 + i * dx + p_loc[0] * dx
            p_loc[1] = y0 + i * dy + p_loc[1] * dy
            pts[counter] = p_loc
            counter += 1

    # Next, carry out a thinning process, which is really only necessary if the intensity is non-uniform
    # See Xu and Dowd Computers and Geosciences 2010, section 3.2 for a description
    counter = 0
    for i in range(nx):
        for j in range(ny):
            p_loc = pts[counter]
            threshold = np.random.rand(p_loc.shape[1])
            delete = np.where(intensity[i, j] / max_intensity < threshold)[0]
            pts[counter] = np.delete(p_loc, delete, axis=1)
            counter += 1

    return np.array([pts[i][:, j] for i in range(pts.size) for j in range(pts[i].shape[1])]).T


def _compute_center(p, edges):
    # first compute the fracture centres and then generate them
    avg = lambda e0, e1: 0.5*(np.atleast_2d(p)[:, e0] + np.atleast_2d(p)[:, e1])
    pts_c = np.array([avg(e[0], e[1]) for e in edges.T]).T
    return pts_c

def _decompose_domain(domain, nx, ny=None):
    x0 = domain['xmin']
    dx = (domain['xmax'] - domain['xmin']) / nx

    if 'ymin' in domain.keys() and 'ymax' in domain.keys():
        y0 = domain['ymin']
        dy = (domain['ymax'] - domain['ymin']) / ny
        return x0, y0, dx, dy
    else:
        return x0, dx
<|MERGE_RESOLUTION|>--- conflicted
+++ resolved
@@ -2,11 +2,7 @@
 import scipy.stats as stats
 
 
-<<<<<<< HEAD
-def fit(pts, edges, frac, family, ks_size=100, p_val_min = 0.05):
-=======
 def fit(pts, edges, frac, family, ks_size=100, p_val_min=0.05):
->>>>>>> 2da7c2ad
     """
     Compute the distribution from a set of fracture families for the length and angle.
 
@@ -144,13 +140,9 @@
 
 def fracture_from_center_angle_length(c, l, a):
     # generate the new set of pts and edges
-<<<<<<< HEAD
     num_frac = l.size
 
     pts_n = np.empty((2, l.size*2))
-=======
-    pts_n = np.empty((2, l.size * 2))
->>>>>>> 2da7c2ad
     delta = 0.5 * l * np.array([np.cos(a), np.sin(a)])
     for i in np.arange(num_frac):
         pts_n[:, 2 * i] = c[:, i] + delta[:, i]
@@ -160,16 +152,11 @@
 
     return pts_n, edges_n
 
-<<<<<<< HEAD
 def generate_from_distribution(num_fracs, dist_a):
     return dist_a["dist"].rvs(*dist_a["param"], num_fracs)
 
 
 def length(pts, edges, frac):
-=======
-
-def __length(pts, edges, frac):
->>>>>>> 2da7c2ad
     """
     Compute the total length of the fractures, based on the fracture id.
     The output array has length as unique(frac) and ordered from the lower index
@@ -192,12 +179,7 @@
     tot_l = lambda f: np.sum(l[np.isin(frac, f)])
     return np.array([tot_l(f) for f in np.unique(frac)])
 
-<<<<<<< HEAD
 def angle(pts, edges, frac):
-=======
-
-def __angle(pts, edges, frac):
->>>>>>> 2da7c2ad
     """
     Compute the mean angle of the fractures, based on the fracture id.
     The output array has length as unique(frac) and ordered from the lower index
