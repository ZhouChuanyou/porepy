import numpy as np
import scipy.sparse as sps

from porepy.viz.exporter import Exporter

from porepy.grids import coarsening as co

from porepy.numerics.vem import vem_dual, vem_source

import example_1_create_grid
import example_1_data

#------------------------------------------------------------------------------#


def main(id_problem, is_coarse=False, tol=1e-5, if_export=False):

    folder_export = "example_1_vem_coarse/"
    file_name_error = folder_export + "vem_error.txt"
    gb = example_1_create_grid.create(0.5/float(id_problem), tol)

    if is_coarse:
        co.coarsen(gb, 'by_tpfa')

    if if_export:
        save = Exporter(gb, "vem", folder_export)

    example_1_data.assign_frac_id(gb)

    # Assign parameters
    example_1_data.add_data(gb, tol)

    # Choose and define the solvers and coupler
    solver_flow = vem_dual.DualVEMDFN(gb.dim_max(), 'flow')
    A_flow, b_flow = solver_flow.matrix_rhs(gb)

    solver_source = vem_source.IntegralDFN(gb.dim_max(), 'flow')
    A_source, b_source = solver_source.matrix_rhs(gb)

    up = sps.linalg.spsolve(A_flow+A_source, b_flow+b_source)
    solver_flow.split(gb, "up", up)

    gb.add_node_props(["discharge", 'pressure', "P0u", "err"])
    solver_flow.extract_u(gb, "up", "discharge")
    solver_flow.extract_p(gb, "up", 'pressure')
    solver_flow.project_u(gb, "discharge", "P0u")

    only_max_dim = lambda g: g.dim==gb.dim_max()
    diam = gb.diameter(only_max_dim)
    error_discharge = 0 #example_1_data.error_discharge(gb, "P0u")
<<<<<<< HEAD
    print("h=", diam, "- err(p)=", error_pressure,
          "- err(P0u)=", error_discharge)
=======
    print("h=", diam, "- err(p)=", error_pressure, "- err(P0u)=", error_discharge)
    error_pressure = example_1_data.error_pressure(gb, 'pressure')
>>>>>>> 06e9f5f1

    with open(file_name_error, 'a') as f:
        info = str(gb.num_cells(only_max_dim)) + " " +\
               str(gb.num_cells(only_max_dim)) + " " +\
               str(error_pressure) + " " +\
               str(error_discharge) + " " +\
               str(gb.num_faces(only_max_dim))  + "\n"
        f.write(info)

    if if_export:
        save.write_vtk(['pressure', "err", "P0u"])

#------------------------------------------------------------------------------#


num_simu = 25
is_coarse = True
for i in np.arange(num_simu):
    main(i+1, is_coarse, if_export=True)

#------------------------------------------------------------------------------#<|MERGE_RESOLUTION|>--- conflicted
+++ resolved
@@ -48,13 +48,8 @@
     only_max_dim = lambda g: g.dim==gb.dim_max()
     diam = gb.diameter(only_max_dim)
     error_discharge = 0 #example_1_data.error_discharge(gb, "P0u")
-<<<<<<< HEAD
-    print("h=", diam, "- err(p)=", error_pressure,
-          "- err(P0u)=", error_discharge)
-=======
     print("h=", diam, "- err(p)=", error_pressure, "- err(P0u)=", error_discharge)
     error_pressure = example_1_data.error_pressure(gb, 'pressure')
->>>>>>> 06e9f5f1
 
     with open(file_name_error, 'a') as f:
         info = str(gb.num_cells(only_max_dim)) + " " +\
